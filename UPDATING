 Updating Information for FreeBSD current users.

This file is maintained and copyrighted by M. Warner Losh <imp@freebsd.org>.
See end of file for further details.  For commonly done items, please see the
COMMON ITEMS: section later in the file.  These instructions assume that you
basically know what you are doing.  If not, then please consult the FreeBSD
handbook:

    https://www.freebsd.org/doc/en_US.ISO8859-1/books/handbook/makeworld.html

Items affecting the ports and packages system can be found in
/usr/ports/UPDATING.  Please read that file before running portupgrade.

NOTE TO PEOPLE WHO THINK THAT FreeBSD 13.x IS SLOW:
	FreeBSD 13.x has many debugging features turned on, in both the kernel
	and userland.  These features attempt to detect incorrect use of
	system primitives, and encourage loud failure through extra sanity
	checking and fail stop semantics.  They also substantially impact
	system performance.  If you want to do performance measurement,
	benchmarking, and optimization, you'll want to turn them off.  This
	includes various WITNESS- related kernel options, INVARIANTS, malloc
	debugging flags in userland, and various verbose features in the
	kernel.  Many developers choose to disable these features on build
	machines to maximize performance.  (To completely disable malloc
	debugging, define MALLOC_PRODUCTION in /etc/make.conf, or to merely
	disable the most expensive debugging functionality run
	"ln -s 'abort:false,junk:false' /etc/malloc.conf".)

<<<<<<< HEAD
20190627:
	The vfs.fusefs.sync_unmount and vfs.fusefs.init_backgrounded sysctls
	and the "-o sync_unmount" and "-o init_backgrounded" mount options have
	been removed from mount_fusefs(8).  You can safely remove them from
	your scripts, because they had no effect.

	The vfs.fusefs.fix_broken_io, vfs.fusefs.sync_resize,
	vfs.fusefs.refresh_size, vfs.fusefs.mmap_enable,
	vfs.fusefs.reclaim_revoked, and vfs.fusefs.data_cache_invalidate
	sysctls have been removed.  If you felt the need to set any of them to
	a non-default value, please tell asomers@FreeBSD.org why.
=======
20190713:
	Default permissions on the /var/account/acct file (and copies of it 
	rotated by periodic daily scripts) are changed from 0644 to 0640 
	because the file contains sensitive information that should not be 
	world-readable.  If the /var/account directory must be created by 
	rc.d/accounting, the mode used is now 0750.  Admins who use the 
	accounting feature are encouraged to change the mode of an existing 
	/var/account directory to 0750 or 0700.  
>>>>>>> 3c6bfc09

20190620:
	Entropy collection and the /dev/random device are no longer optional
	components.  The "device random" option has been removed.
	Implementations of distilling algorithms can still be made loadable
	with "options RANDOM_LOADABLE" (e.g., random_fortuna.ko).

20190612:
	Clang, llvm, lld, lldb, compiler-rt, libc++, libunwind and openmp have
	been upgraded to 8.0.1.  Please see the 20141231 entry below for
	information about prerequisites and upgrading, if you are not already
	using clang 3.5.0 or higher.

20190608:
	A fix was applied to i386 kernel modules to avoid panics with
	dpcpu or vnet.  Users need to recompile i386 kernel modules
	having pcpu or vnet sections or they will refuse to load.

20190513:
	User-wired pages now have their own counter,
	vm.stats.vm.v_user_wire_count.  The vm.max_wired sysctl was renamed
	to vm.max_user_wired and changed from an unsigned int to an unsigned
	long.  bhyve VMs wired with the -S are now subject to the user
	wiring limit; the vm.max_user_wired sysctl may need to be tuned to
	avoid running into the limit.

20190507:
	The IPSEC option has been removed from GENERIC.  Users requiring
	ipsec(4) must now load the ipsec(4) kernel module.

20190507:
	The tap(4) driver has been folded into tun(4), and the module has been
	renamed to tuntap.  You should update any kld_load="if_tap" or
	kld_load="if_tun" entries in /etc/rc.conf, if_tap_load="YES" or
	if_tun_load="YES" entries in /boot/loader.conf to load the if_tuntap
	module instead, and "device tap" or "device tun" entries in kernel
	config files to select the tuntap device instead.

20190418:
	The following knobs have been added related to tradeoffs between
	safe use of the random device and availability in the absence of
	entropy:

	kern.random.initial_seeding.bypass_before_seeding: tunable; set
	non-zero to bypass the random device prior to seeding, or zero to
	block random requests until the random device is initially seeded.
	For now, set to 1 (unsafe) by default to restore pre-r346250 boot
	availability properties.

	kern.random.initial_seeding.read_random_bypassed_before_seeding:
	read-only diagnostic sysctl that is set when bypass is enabled and
	read_random(9) is bypassed, to enable programmatic handling of this
	initial condition, if desired.

	kern.random.initial_seeding.arc4random_bypassed_before_seeding:
	Similar to the above, but for for arc4random(9) initial seeding.

	kern.random.initial_seeding.disable_bypass_warnings: tunable; set
	non-zero to disable warnings in dmesg when the same conditions are
	met as for the diagnostic sysctls above.  Defaults to zero, i.e.,
	produce warnings in dmesg when the conditions are met.

20190416:
	The loadable random module KPI has changed; the random_infra_init()
	routine now requires a 3rd function pointer for a bool (*)(void)
	method that returns true if the random device is seeded (and
	therefore unblocked).

20190404:
	r345895 reverts r320698. This implies that an nfsuserd(8) daemon
	built from head sources between r320757 (July 6, 2017) and
	r338192 (Aug. 22, 2018) will not work unless the "-use-udpsock"
	is added to the command line.
	nfsuserd daemons built from head sources that are post-r338192 are
	not affected and should continue to work.

20190320:
	The fuse(4) module has been renamed to fusefs(4) for consistency with
	other filesystems.  You should update any kld_load="fuse" entries in
	/etc/rc.conf, fuse_load="YES" entries in /boot/loader.conf, and
	"options FUSE" entries in kernel config files.

20190304:
	Clang, llvm, lld, lldb, compiler-rt and libc++ have been upgraded to
	8.0.0.  Please see the 20141231 entry below for information about
	prerequisites and upgrading, if you are not already using clang 3.5.0
	or higher.

20190226:
	geom_uzip(4) depends on the new module xz.  If geom_uzip is statically
	compiled into your custom kernel, add 'device xz' statement to the
	kernel config.

20190219:
	drm and drm2 have been removed from the tree. Please see
	https://wiki.freebsd.org/Graphics for the latest information on
	migrating to the drm ports.

20190131:
	Iflib is no longer unconditionally compiled into the kernel.  Drivers
	using iflib and statically compiled into the kernel, now require
	the 'device iflib' config option.  For the same drivers loaded as
	modules on kernels not having 'device iflib', the iflib.ko module
	is loaded automatically.

20190125:
	The IEEE80211_AMPDU_AGE and AH_SUPPORT_AR5416 kernel configuration
	options no longer exist since r343219 and r343427 respectively;
	nothing uses them, so they should be just removed from custom
	kernel config files.

20181230:
	r342635 changes the way efibootmgr(8) works by requiring users to add
	the -b (bootnum) parameter for commands where the bootnum was previously
	specified with each option. For example 'efibootmgr -B 0001' is now
	'efibootmgr -B -b 0001'.

20181220:
	r342286 modifies the NFSv4 server so that it obeys vfs.nfsd.nfs_privport
	in the same as it is applied to NFSv2 and 3.  This implies that NFSv4
	servers that have vfs.nfsd.nfs_privport set will only allow mounts
	from clients using a reserved port#. Since both the FreeBSD and Linux
	NFSv4 clients use reserved port#s by default, this should not affect
	most NFSv4 mounts.

20181219:
	The XLP config has been removed. We can't support 64-bit atomics in this
	kernel because it is running in 32-bit mode. XLP users must transition
	to running a 64-bit kernel (XLP64 or XLPN32).

	The mips GXEMUL support has been removed from FreeBSD. MALTA* + qemu is
	the preferred emulator today and we don't need two different ones.

	The old sibyte / swarm / Broadcom BCM1250 support has been
	removed from the mips port.

20181211:
	Clang, llvm, lld, lldb, compiler-rt and libc++ have been upgraded to
	7.0.1.  Please see the 20141231 entry below for information about
	prerequisites and upgrading, if you are not already using clang 3.5.0
	or higher.

20181211:
	Remove the timed and netdate programs from the base tree.  Setting
	the time with these daemons has been obsolete for over a decade.

20181126:
	On amd64, arm64 and armv7 (architectures that install LLVM's ld.lld
	linker as /usr/bin/ld) GNU ld is no longer installed as ld.bfd, as
	it produces broken binaries when ifuncs are in use.  Users needing
	GNU ld should install the binutils port or package.

20181123:
	The BSD crtbegin and crtend code has been enabled by default. It has
	had extensive testing on amd64, arm64, and i386. It can be disabled
	by building a world with -DWITHOUT_BSD_CRTBEGIN.

20181115:
	The set of CTM commands (ctm, ctm_smail, ctm_rmail, ctm_dequeue)
	has been converted to a port (misc/ctm) and will be removed from
	FreeBSD-13.  It is available as a package (ctm) for all supported
	FreeBSD versions.

20181110:
	The default newsyslog.conf(5) file has been changed to only include
	files in /etc/newsyslog.conf.d/ and /usr/local/etc/newsyslog.conf.d/ if
	the filenames end in '.conf' and do not begin with a '.'.

	You should check the configuration files in these two directories match
	this naming convention. You can verify which configuration files are
	being included using the command:
		$ newsyslog -Nrv

20181015:
	Ports for the DRM modules have been simplified. Now, amd64 users should
	just install the drm-kmod port. All others should install
	drm-legacy-kmod.

	Graphics hardware that's newer than about 2010 usually works with
	drm-kmod.  For hardware older than 2013, however, some users will need
	to use drm-legacy-kmod if drm-kmod doesn't work for them. Hardware older
	than 2008 usually only works in drm-legacy-kmod. The graphics team can
	only commit to hardware made since 2013 due to the complexity of the
	market and difficulty to test all the older cards effectively. If you
	have hardware supported by drm-kmod, you are strongly encouraged to use
	that as you will get better support.

	Other than KPI chasing, drm-legacy-kmod will not be updated. As outlined
	elsewhere, the drm and drm2 modules will be eliminated from the src base
	soon (with a limited exception for arm). Please update to the package
	asap and report any issues to x11@freebsd.org.

	Generally, anybody using the drm*-kmod packages should add
	WITHOUT_DRM_MODULE=t and WITHOUT_DRM2_MODULE=t to avoid nasty
	cross-threading surprises, especially with automatic driver
	loading from X11 startup. These will become the defaults in 13-current
	shortly.

20181012:
	The ixlv(4) driver has been renamed to iavf(4).  As a consequence,
	custom kernel and module loading configuration files must be updated
	accordingly.  Moreover, interfaces previous presented as ixlvN to the
	system are now exposed as iavfN and network configuration files must
	be adjusted as necessary.

20181009:
	OpenSSL has been updated to version 1.1.1.  This update included
	additional various API changes throughout the base system.  It is
	important to rebuild third-party software after upgrading.  The value
	of __FreeBSD_version has been bumped accordingly.

20181006:
	The legacy DRM modules and drivers have now been added to the loader's
	module blacklist, in favor of loading them with kld_list in rc.conf(5).
	The module blacklist may be overridden with the loader.conf(5)
	'module_blacklist' variable, but loading them via rc.conf(5) is strongly
	encouraged.

20181002:
	The cam(4) based nda(4) driver will be used over nvd(4) by default on
	powerpc64. You may set 'options NVME_USE_NVD=1' in your kernel conf or
	loader tunable 'hw.nvme.use_nvd=1' if you wish to use the existing
	driver.  Make sure to edit /boot/etc/kboot.conf and fstab to use the
	nda device name.

20180913:
	Reproducible build mode is now on by default, in preparation for
	FreeBSD 12.0.  This eliminates build metadata such as the user,
	host, and time from the kernel (and uname), unless the working tree
	corresponds to a modified checkout from a version control system.
	The previous behavior can be obtained by setting the /etc/src.conf
	knob WITHOUT_REPRODUCIBLE_BUILD.

20180826:
	The Yarrow CSPRNG has been removed from the kernel as it has not been
	supported by its designers since at least 2003. Fortuna has been the
	default since FreeBSD-11.

20180822:
	devctl freeze/thaw have gone into the tree, the rc scripts have been
	updated to use them and devmatch has been changed.  You should update
	kernel, userland and rc scripts all at the same time.

20180818:
	The default interpreter has been switched from 4th to Lua.
	LOADER_DEFAULT_INTERP, documented in build(7), will override the default
	interpreter.  If you have custom FORTH code you will need to set
	LOADER_DEFAULT_INTERP=4th (valid values are 4th, lua or simp) in
	src.conf for the build.  This will create default hard links between
	loader and loader_4th instead of loader and loader_lua, the new default.
	If you are using UEFI it will create the proper hard link to loader.efi.

	bhyve uses userboot.so. It remains 4th-only until some issues are solved
	regarding coexisting with multiple versions of FreeBSD are resolved.

20180815:
	ls(1) now respects the COLORTERM environment variable used in other
	systems and software to indicate that a colored terminal is both
	supported and desired.  If ls(1) is suddenly emitting colors, they may
	be disabled again by either removing the unwanted COLORTERM from your
	environment, or using `ls --color=never`.  The ls(1) specific CLICOLOR
	may not be observed in a future release.

20180808:
	The default pager for most commands has been changed to "less".  To
	restore the old behavior, set PAGER="more" and MANPAGER="more -s" in
	your environment.

20180731:
	The jedec_ts(4) driver has been removed. A superset of its functionality
	is available in the jedec_dimm(4) driver, and the manpage for that
	driver includes migration instructions. If you have "device jedec_ts"
	in your kernel configuration file, it must be removed.

20180730:
	amd64/GENERIC now has EFI runtime services, EFIRT, enabled by default.
	This should have no effect if the kernel is booted via BIOS/legacy boot.
	EFIRT may be disabled via a loader tunable, efi.rt.disabled, if a system
	has a buggy firmware that prevents a successful boot due to use of
	runtime services.

20180727:
	Atmel AT91RM9200 and AT91SAM9, Cavium CNS 11xx and XScale
	support has been removed from the tree. These ports were
	obsolete and/or known to be broken for many years.

20180723:
	loader.efi has been augmented to participate more fully in the
	UEFI boot manager protocol. loader.efi will now look at the
	BootXXXX environment variable to determine if a specific kernel
	or root partition was specified. XXXX is derived from BootCurrent.
	efibootmgr(8) manages these standard UEFI variables.

20180720:
	zfsloader's functionality has now been folded into loader.
	zfsloader is no longer necessary once you've updated your
	boot blocks. For a transition period, we will install a
	hardlink for zfsloader to loader to allow a smooth transition
	until the boot blocks can be updated (hard link because old
	zfs boot blocks don't understand symlinks).

20180719:
	ARM64 now have efifb support, if you want to have serial console
	on your arm64 board when an screen is connected and the bootloader
	setup a frame buffer for us to use, just add :
	boot_serial=YES
	boot_multicons=YES
	in /boot/loader.conf
	For Raspberry Pi 3 (RPI) users, this is needed even if you don't have
	an screen connected as the firmware will setup a frame buffer are that
	u-boot will expose as an EFI frame buffer.

20180719:
	New uid:gid added, ntpd:ntpd (123:123).  Be sure to run mergemaster
	or take steps to update /etc/passwd before doing installworld on
	existing systems.  Do not skip the "mergemaster -Fp" step before
	installworld, as described in the update procedures near the bottom
	of this document.  Also, rc.d/ntpd now starts ntpd(8) as user ntpd
	if the new mac_ntpd(4) policy is available, unless ntpd_flags or
	the ntp config file contain options that change file/dir locations.
	When such options (e.g., "statsdir" or "crypto") are used, ntpd can
	still be run as non-root by setting ntpd_user=ntpd in rc.conf, after
	taking steps to ensure that all required files/dirs are accessible
	by the ntpd user.

20180717:
	Big endian arm support has been removed.

20180711:
	The static environment setup in kernel configs is no longer mutually
	exclusive with the loader(8) environment by default.  In order to
	restore the previous default behavior of disabling the loader(8)
	environment if a static environment is present, you must specify
	loader_env.disabled=1 in the static environment.

20180705:
	The ABI of syscalls used by management tools like sockstat and
	netstat has been broken to allow 32-bit binaries to work on
	64-bit kernels without modification.  These programs will need
	to match the kernel in order to function.  External programs may
	require minor modifications to accommodate a change of type in
	structures from pointers to 64-bit virtual addresses.

20180702:
	On i386 and amd64 atomics are now inlined. Out of tree modules using
	atomics will need to be rebuilt.

20180701:
	The '%I' format in the kern.corefile sysctl limits the number of
	core files that a process can generate to the number stored in the
	debug.ncores sysctl. The '%I' format is replaced by the single digit
	index. Previously, if all indexes were taken the kernel would overwrite
	only a core file with the highest index in a filename.
	Currently the system will create a new core file if there is a free
	index or if all slots are taken it will overwrite the oldest one.

20180630:
	Clang, llvm, lld, lldb, compiler-rt and libc++ have been upgraded to
	6.0.1.  Please see the 20141231 entry below for information about
	prerequisites and upgrading, if you are not already using clang 3.5.0
	or higher.

20180628:
	r335753 introduced a new quoting method. However, etc/devd/devmatch.conf
	needed to be changed to work with it. This change was made with r335763
	and requires a mergemaster / etcupdate / etc to update the installed
	file.

20180612:
	r334930 changed the interface between the NFS modules, so they all
	need to be rebuilt.  r335018 did a __FreeBSD_version bump for this.

20180530:
	As of r334391 lld is the default amd64 system linker; it is installed
	as /usr/bin/ld.  Kernel build workarounds (see 20180510 entry) are no
	longer necessary.

20180530:
	The kernel / userland interface for devinfo changed, so you'll
	need a new kernel and userland as a pair for it to work (rebuilding
	lib/libdevinfo is all that's required). devinfo and devmatch will
	not work, but everything else will when there's a mismatch.

20180523:
	The on-disk format for hwpmc callchain records has changed to include
	threadid corresponding to a given record. This changes the field offsets
	and thus requires that libpmcstat be rebuilt before using a kernel
	later than r334108.

20180517:
	The vxge(4) driver has been removed.  This driver was introduced into
	HEAD one week before the Exar left the Ethernet market and is not
	known to be used.  If you have device vxge in your kernel config file
	it must be removed.

20180510:
	The amd64 kernel now requires a ld that supports ifunc to produce a
	working kernel, either lld or a newer binutils. lld is built by default
	on amd64, and the 'buildkernel' target uses it automatically. However,
	it is not the default linker, so building the kernel the traditional
	way requires LD=ld.lld on the command line (or LD=/usr/local/bin/ld for
	binutils port/package). lld will soon be default, and this requirement
	will go away.

	NOTE: As of r334391 lld is the default system linker on amd64, and no
	workaround is necessary.

20180508:
	The nxge(4) driver has been removed.  This driver was for PCI-X 10g
	cards made by s2io/Neterion.  The company was acquired by Exar and
	no longer sells or supports Ethernet products.  If you have device
	nxge in your kernel config file it must be removed.

20180504:
	The tz database (tzdb) has been updated to 2018e.  This version more
	correctly models time stamps in time zones with negative DST such as
	Europe/Dublin (from 1971 on), Europe/Prague (1946/7), and
	Africa/Windhoek (1994/2017).  This does not affect the UT offsets, only
	time zone abbreviations and the tm_isdst flag.

20180502:
	The ixgb(4) driver has been removed.  This driver was for an early and
	uncommon legacy PCI 10GbE for a single ASIC, Intel 82597EX. Intel
	quickly shifted to the long lived ixgbe family.  If you have device
	ixgb in your kernel config file it must be removed.

20180501:
	The lmc(4) driver has been removed.  This was a WAN interface
	card that was already reportedly rare in 2003, and had an ambiguous
	license.  If you have device lmc in your kernel config file it must
	be removed.

20180413:
	Support for Arcnet networks has been removed.  If you have device
	arcnet or device cm in your kernel config file they must be
	removed.

20180411:
	Support for FDDI networks has been removed.  If you have device
	fddi or device fpa in your kernel config file they must be
	removed.

20180406:
	In addition to supporting RFC 3164 formatted messages, the
	syslogd(8) service is now capable of parsing RFC 5424 formatted
	log messages. The main benefit of using RFC 5424 is that clients
	may now send log messages with timestamps containing year numbers,
	microseconds and time zone offsets.

	Similarly, the syslog(3) C library function has been altered to
	send RFC 5424 formatted messages to the local system logging
	daemon. On systems using syslogd(8), this change should have no
	negative impact, as long as syslogd(8) and the C library are
	updated at the same time. On systems using a different system
	logging daemon, it may be necessary to make configuration
	adjustments, depending on the software used.

	When using syslog-ng, add the 'syslog-protocol' flag to local
	input sources to enable parsing of RFC 5424 formatted messages:

		source src {
			unix-dgram("/var/run/log" flags(syslog-protocol));
		}

	When using rsyslog, disable the 'SysSock.UseSpecialParser' option
	of the 'imuxsock' module to let messages be processed by the
	regular RFC 3164/5424 parsing pipeline:

		module(load="imuxsock" SysSock.UseSpecialParser="off")

	Do note that these changes only affect communication between local
	applications and syslogd(8). The format that syslogd(8) uses to
	store messages on disk or forward messages to other systems
	remains unchanged. syslogd(8) still uses RFC 3164 for these
	purposes. Options to customize this behaviour will be added in the
	future. Utilities that process log files stored in /var/log are
	thus expected to continue to function as before.

	__FreeBSD_version has been incremented to 1200061 to denote this
	change.

20180328:
	Support for token ring networks has been removed. If you
	have "device token" in your kernel config you should remove
	it. No device drivers supported token ring.

20180323:
	makefs was modified to be able to tag ISO9660 El Torito boot catalog
	entries as EFI instead of overloading the i386 tag as done previously.
	The amd64 mkisoimages.sh script used to build amd64 ISO images for
	release was updated to use this. This may mean that makefs must be
	updated before "make cdrom" can be run in the release directory. This
	should be as simple as:

		$ cd $SRCDIR/usr.sbin/makefs
		$ make depend all install

20180212:
	FreeBSD boot loader enhanced with Lua scripting. It's purely opt-in for
	now by building WITH_LOADER_LUA and WITHOUT_FORTH in /etc/src.conf.
	Co-existence for the transition period will come shortly. Booting is a
	complex environment and test coverage for Lua-enabled loaders has been
	thin, so it would be prudent to assume it might not work and make
	provisions for backup boot methods.

20180211:
	devmatch functionality has been turned on in devd. It will automatically
	load drivers for unattached devices. This may cause unexpected drivers
	to be loaded. Please report any problems to current@ and
	imp@freebsd.org.

20180114:
	Clang, llvm, lld, lldb, compiler-rt and libc++ have been upgraded to
	6.0.0.  Please see the 20141231 entry below for information about
	prerequisites and upgrading, if you are not already using clang 3.5.0
	or higher.

20180110:
	LLVM's lld linker is now used as the FreeBSD/amd64 bootstrap linker.
	This means it is used to link the kernel and userland libraries and
	executables, but is not yet installed as /usr/bin/ld by default.

	To revert to ld.bfd as the bootstrap linker, in /etc/src.conf set
        WITHOUT_LLD_BOOTSTRAP=yes

20180110:
	On i386, pmtimer has been removed. Its functionality has been folded
	into apm. It was a no-op on ACPI in current for a while now (but was
	still needed on i386 in FreeBSD 11 and earlier). Users may need to
	remove it from kernel config files.

20180104:
	The use of RSS hash from the network card aka flowid has been
	disabled by default for lagg(4) as it's currently incompatible with
	the lacp and loadbalance protocols.

	This can be re-enabled by setting the following in loader.conf:
	net.link.lagg.default_use_flowid="1"

20180102:
	The SW_WATCHDOG option is no longer necessary to enable the
	hardclock-based software watchdog if no hardware watchdog is
	configured. As before, SW_WATCHDOG will cause the software
	watchdog to be enabled even if a hardware watchdog is configured.

20171215:
	r326887 fixes the issue described in the 20171214 UPDATING entry.
	r326888 flips the switch back to building GELI support always.

20171214:
	r362593 broke ZFS + GELI support for reasons unknown. However,
	it also broke ZFS support generally, so GELI has been turned off
	by default as the lesser evil in r326857. If you boot off ZFS and/or
	GELI, it might not be a good time to update.

20171125:
	PowerPC users must update loader(8) by rebuilding world before
	installing a new kernel, as the protocol connecting them has
	changed. Without the update, loader metadata will not be passed
	successfully to the kernel and users will have to enter their
	root partition at the kernel mountroot prompt to continue booting.
	Newer versions of loader can boot old kernels without issue.

20171110:
	The LOADER_FIREWIRE_SUPPORT build variable as been renamed to
	WITH/OUT_LOADER_FIREWIRE. LOADER_{NO_,}GELI_SUPPORT has been renamed
	to WITH/OUT_LOADER_GELI.

20171106:
	The naive and non-compliant support of posix_fallocate(2) in ZFS
	has been removed as of r325320.  The system call now returns EINVAL
	when used on a ZFS file.  Although the new behavior complies with the
	standard, some consumers are not prepared to cope with it.
	One known victim is lld prior to r325420.

20171102:
	Building in a FreeBSD src checkout will automatically create object
	directories now rather than store files in the current directory if
	'make obj' was not ran.  Calling 'make obj' is no longer necessary.
	This feature can be disabled by setting WITHOUT_AUTO_OBJ=yes in
	/etc/src-env.conf (not /etc/src.conf), or passing the option in the
	environment.

20171101:
	The default MAKEOBJDIR has changed from /usr/obj/<srcdir> for native
	builds, and /usr/obj/<arch>/<srcdir> for cross-builds, to a unified
	/usr/obj/<srcdir>/<arch>.  This behavior can be changed to the old
	format by setting WITHOUT_UNIFIED_OBJDIR=yes in /etc/src-env.conf,
	the environment, or with -DWITHOUT_UNIFIED_OBJDIR when building.
	The UNIFIED_OBJDIR option is a transitional feature that will be
	removed for 12.0 release; please migrate to the new format for any
	tools by looking up the OBJDIR used by 'make -V .OBJDIR' means rather
	than hardcoding paths.

20171028:
	The native-xtools target no longer installs the files by default to the
	OBJDIR.  Use the native-xtools-install target with a DESTDIR to install
	to ${DESTDIR}/${NXTP} where NXTP defaults to /nxb-bin.

20171021:
	As part of the boot loader infrastructure cleanup, LOADER_*_SUPPORT
	options are changing from controlling the build if defined / undefined
	to controlling the build with explicit 'yes' or 'no' values. They will
	shift to WITH/WITHOUT options to match other options in the system.

20171010:
	libstand has turned into a private library for sys/boot use only.
	It is no longer supported as a public interface outside of sys/boot.

20171005:
	The arm port has split armv6 into armv6 and armv7. armv7 is now
	a valid TARGET_ARCH/MACHINE_ARCH setting. If you have an armv7 system
	and are running a kernel from before r324363, you will need to add
	MACHINE_ARCH=armv7 to 'make buildworld' to do a native build.

20171003:
	When building multiple kernels using KERNCONF, non-existent KERNCONF
	files will produce an error and buildkernel will fail. Previously
	missing KERNCONF files silently failed giving no indication as to
	why, only to subsequently discover during installkernel that the
	desired kernel was never built in the first place.

20170912:
	The default serial number format for CTL LUNs has changed.  This will
	affect users who use /dev/diskid/* device nodes, or whose FibreChannel
	or iSCSI clients care about their LUNs' serial numbers.  Users who
	require serial number stability should hardcode serial numbers in
	/etc/ctl.conf .

20170912:
	For 32-bit arm compiled for hard-float support, soft-floating point
	binaries now always get their shared libraries from
	LD_SOFT_LIBRARY_PATH (in the past, this was only used if
	/usr/libsoft also existed). Only users with a hard-float ld.so, but
	soft-float everything else should be affected.

20170826:
	The geli password typed at boot is now hidden.  To restore the previous
	behavior, see geli(8) for configuration options.

20170825:
	Move PMTUD blackhole counters to TCPSTATS and remove them from bare
	sysctl values.  Minor nit, but requires a rebuild of both world/kernel
	to complete.

20170814:
	"make check" behavior (made in ^/head@r295380) has been changed to
	execute from a limited sandbox, as opposed to executing from
	${TESTSDIR}.

	Behavioral changes:
	- The "beforecheck" and "aftercheck" targets are now specified.
	- ${CHECKDIR} (added in commit noted above) has been removed.
	- Legacy behavior can be enabled by setting
	  WITHOUT_MAKE_CHECK_USE_SANDBOX in src.conf(5) or the environment.

	If the limited sandbox mode is enabled, "make check" will execute
	"make distribution", then install, execute the tests, and clean up the
	sandbox if successful.

	The "make distribution" and "make install" targets are typically run as
	root to set appropriate permissions and ownership at installation time.
	The end-user should set "WITH_INSTALL_AS_USER" in src.conf(5) or the
	environment if executing "make check" with limited sandbox mode using
	an unprivileged user.

20170808:
	Since the switch to GPT disk labels, fsck for UFS/FFS has been
	unable to automatically find alternate superblocks. As of r322297,
	the information needed to find alternate superblocks has been
	moved to the end of the area reserved for the boot block.
	Filesystems created with a newfs of this vintage or later
	will create the recovery information. If you have a filesystem
	created prior to this change and wish to have a recovery block
	created for your filesystem, you can do so by running fsck in
	foreground mode (i.e., do not use the -p or -y options). As it
	starts, fsck will ask ``SAVE DATA TO FIND ALTERNATE SUPERBLOCKS''
	to which you should answer yes.

20170728:
	As of r321665, an NFSv4 server configuration that services
	Kerberos mounts or clients that do not support the uid/gid in
	owner/owner_group string capability, must explicitly enable
	the nfsuserd daemon by adding nfsuserd_enable="YES" to the
	machine's /etc/rc.conf file.

20170722:
	Clang, llvm, lldb, compiler-rt and libc++ have been upgraded to 5.0.0.
	Please see the 20141231 entry below for information about prerequisites
	and upgrading, if you are not already using clang 3.5.0 or higher.

20170701:
	WITHOUT_RCMDS is now the default. Set WITH_RCMDS if you need the
	r-commands (rlogin, rsh, etc.) to be built with the base system.

20170625:
	The FreeBSD/powerpc platform now uses a 64-bit type for time_t.  This is
	a very major ABI incompatible change, so users of FreeBSD/powerpc must
	be careful when performing source upgrades.  It is best to run
	'make installworld' from an alternate root system, either a live
	CD/memory stick, or a temporary root partition.  Additionally, all ports
	must be recompiled.  powerpc64 is largely unaffected, except in the case
	of 32-bit compatibility.  All 32-bit binaries will be affected.

20170623:
	Forward compatibility for the "ino64" project have been committed. This
	will allow most new binaries to run on older kernels in a limited
	fashion.  This prevents many of the common foot-shooting actions in the
	upgrade as well as the limited ability to roll back the kernel across
	the ino64 upgrade. Complicated use cases may not work properly, though
	enough simpler ones work to allow recovery in most situations.

20170620:
	Switch back to the BSDL dtc (Device Tree Compiler). Set WITH_GPL_DTC
	if you require the GPL compiler.

20170618:
	The internal ABI used for communication between the NFS kernel modules
	was changed by r320085, so __FreeBSD_version was bumped to
	ensure all the NFS related modules are updated together.

20170617:
	The ABI of struct event was changed by extending the data
	member to 64bit and adding ext fields.  For upgrade, same
	precautions as for the entry 20170523 "ino64" must be
	followed.

20170531:
	The GNU roff toolchain has been removed from base. To render manpages
	which are not supported by mandoc(1), man(1) can fallback on GNU roff
	from ports (and recommends to install it).
	To render roff(7) documents, consider using GNU roff from ports or the
	heirloom doctools roff toolchain from ports via pkg install groff or
	via pkg install heirloom-doctools.

20170524:
	The ath(4) and ath_hal(4) modules now build piecemeal to allow for
	smaller runtime footprint builds.  This is useful for embedded systems
	which only require one chipset support.

	If you load it as a module, make sure this is in /boot/loader.conf:

	if_ath_load="YES"

	This will load the HAL, all chip/RF backends and if_ath_pci.
	If you have if_ath_pci in /boot/loader.conf, ensure it is after
	if_ath or it will not load any HAL chipset support.

	If you want to selectively load things (eg on ye cheape ARM/MIPS
	platforms where RAM is at a premium) you should:

	* load ath_hal
	* load the chip modules in question
	* load ath_rate, ath_dfs
	* load ath_main
	* load if_ath_pci and/or if_ath_ahb depending upon your particular
	  bus bind type - this is where probe/attach is done.

	For further comments/feedback, poke adrian@ .

20170523:
	The "ino64" 64-bit inode project has been committed, which extends
	a number of types to 64 bits.  Upgrading in place requires care and
	adherence to the documented upgrade procedure.

	If using a custom kernel configuration ensure that the
	COMPAT_FREEBSD11 option is included (as during the upgrade the
	system will be running the ino64 kernel with the existing world).

	For the safest in-place upgrade begin by removing previous build
	artifacts via "rm -rf /usr/obj/*".  Then, carefully follow the full
	procedure documented below under the heading "To rebuild everything and
	install it on the current system."  Specifically, a reboot is required
	after installing the new kernel before installing world. While an
	installworld normally works by accident from multiuser after rebooting
	the proper kernel, there are many cases where this will fail across this
	upgrade and installworld from single user is required.

20170424:
	The NATM framework including the en(4), fatm(4), hatm(4), and
	patm(4) devices has been removed.  Consumers should plan a
	migration before the end-of-life date for FreeBSD 11.

20170420:
	GNU diff has been replaced by a BSD licensed diff. Some features of GNU
	diff has not been implemented, if those are needed a newer version of
	GNU diff is available via the diffutils package under the gdiff name.

20170413:
	As of r316810 for ipfilter, keep frags is no longer assumed when
	keep state is specified in a rule. r316810 aligns ipfilter with
	documentation in man pages separating keep frags from keep state.
	This allows keep state to be specified without forcing keep frags
	and allows keep frags to be specified independently of keep state.
	To maintain previous behaviour, also specify keep frags with
	keep state (as documented in ipf.conf.5).

20170407:
	arm64 builds now use the base system LLD 4.0.0 linker by default,
	instead of requiring that the aarch64-binutils port or package be
	installed. To continue using aarch64-binutils, set
	CROSS_BINUTILS_PREFIX=/usr/local/aarch64-freebsd/bin .

20170405:
	The UDP optimization in entry 20160818 that added the sysctl
	net.inet.udp.require_l2_bcast has been reverted.  L2 broadcast
	packets will no longer be treated as L3 broadcast packets.

20170331:
	Binds and sends to the loopback addresses, IPv6 and IPv4, will now
	use any explicitly assigned loopback address available in the jail
	instead of using the first assigned address of the jail.

20170329:
	The ctl.ko module no longer implements the iSCSI target frontend:
	cfiscsi.ko does instead.

	If building cfiscsi.ko as a kernel module, the module can be loaded
	via one of the following methods:
	- `cfiscsi_load="YES"` in loader.conf(5).
	- Add `cfiscsi` to `$kld_list` in rc.conf(5).
	- ctladm(8)/ctld(8), when compiled with iSCSI support
	  (`WITH_ISCSI=yes` in src.conf(5))

	Please see cfiscsi(4) for more details.

20170316:
	The mmcsd.ko module now additionally depends on geom_flashmap.ko.
	Also, mmc.ko and mmcsd.ko need to be a matching pair built from the
	same source (previously, the dependency of mmcsd.ko on mmc.ko was
	missing, but mmcsd.ko now will refuse to load if it is incompatible
	with mmc.ko).

20170315:
	The syntax of ipfw(8) named states was changed to avoid ambiguity.
	If you have used named states in the firewall rules, you need to modify
	them after installworld and before rebooting. Now named states must
	be prefixed with colon.

20170311:
	The old drm (sys/dev/drm/) drivers for i915 and radeon have been
	removed as the userland we provide cannot use them. The KMS version
	(sys/dev/drm2) supports the same hardware.

20170302:
	Clang, llvm, lldb, compiler-rt and libc++ have been upgraded to 4.0.0.
	Please see the 20141231 entry below for information about prerequisites
	and upgrading, if you are not already using clang 3.5.0 or higher.

20170221:
	The code that provides support for ZFS .zfs/ directory functionality
	has been reimplemented.  It's not possible now to create a snapshot
	by mkdir under .zfs/snapshot/.  That should be the only user visible
	change.

20170216:
	EISA bus support has been removed. The WITH_EISA option is no longer
	valid.

20170215:
	MCA bus support has been removed.

20170127:
	The WITH_LLD_AS_LD / WITHOUT_LLD_AS_LD build knobs have been renamed
	WITH_LLD_IS_LD / WITHOUT_LLD_IS_LD, for consistency with CLANG_IS_CC.

20170112:
	The EM_MULTIQUEUE kernel configuration option is deprecated now that
	the em(4) driver conforms to iflib specifications.

20170109:
	The igb(4), em(4) and lem(4) ethernet drivers are now implemented via
	IFLIB.  If you have a custom kernel configuration that excludes em(4)
	but you use igb(4), you need to re-add em(4) to your custom
	configuration.

20161217:
	Clang, llvm, lldb, compiler-rt and libc++ have been upgraded to 3.9.1.
	Please see the 20141231 entry below for information about prerequisites
	and upgrading, if you are not already using clang 3.5.0 or higher.

20161124:
	Clang, llvm, lldb, compiler-rt and libc++ have been upgraded to 3.9.0.
	Please see the 20141231 entry below for information about prerequisites
	and upgrading, if you are not already using clang 3.5.0 or higher.

20161119:
	The layout of the pmap structure has changed for powerpc to put the pmap
	statistics at the front for all CPU variations.  libkvm(3) and all tools
	that link against it need to be recompiled.

20161030:
	isl(4) and cyapa(4) drivers now require a new driver,
	chromebook_platform(4), to work properly on Chromebook-class hardware.
	On other types of hardware the drivers may need to be configured using
	device hints.  Please see the corresponding manual pages for details.

20161017:
	The urtwn(4) driver was merged into rtwn(4) and now consists of
	rtwn(4) main module + rtwn_usb(4) and rtwn_pci(4) bus-specific
	parts.
	Also, firmware for RTL8188CE was renamed due to possible name
	conflict (rtwnrtl8192cU(B) -> rtwnrtl8192cE(B))

20161015:
	GNU rcs has been removed from base.  It is available as packages:
	- rcs: Latest GPLv3 GNU rcs version.
	- rcs57: Copy of the latest version of GNU rcs (GPLv2) before it was
	removed from base.

20161008:
	Use of the cc_cdg, cc_chd, cc_hd, or cc_vegas congestion control
	modules now requires that the kernel configuration contain the
	TCP_HHOOK option. (This option is included in the GENERIC kernel.)

20161003:
	The WITHOUT_ELFCOPY_AS_OBJCOPY src.conf(5) knob has been retired.
	ELF Tool Chain's elfcopy is always installed as /usr/bin/objcopy.

20160924:
	Relocatable object files with the extension of .So have been renamed
	to use an extension of .pico instead.  The purpose of this change is
	to avoid a name clash with shared libraries on case-insensitive file
	systems.  On those file systems, foo.So is the same file as foo.so.

20160918:
	GNU rcs has been turned off by default.  It can (temporarily) be built
	again by adding WITH_RCS knob in src.conf.
	Otherwise, GNU rcs is available from packages:
	- rcs: Latest GPLv3 GNU rcs version.
	- rcs57: Copy of the latest version of GNU rcs (GPLv2) from base.

20160918:
	The backup_uses_rcs functionality has been removed from rc.subr.

20160908:
	The queue(3) debugging macro, QUEUE_MACRO_DEBUG, has been split into
	two separate components, QUEUE_MACRO_DEBUG_TRACE and
	QUEUE_MACRO_DEBUG_TRASH.  Define both for the original
	QUEUE_MACRO_DEBUG behavior.

20160824:
	r304787 changed some ioctl interfaces between the iSCSI userspace
	programs and the kernel.  ctladm, ctld, iscsictl, and iscsid must be
	rebuilt to work with new kernels.  __FreeBSD_version has been bumped
	to 1200005.

20160818:
	The UDP receive code has been updated to only treat incoming UDP
	packets that were addressed to an L2 broadcast address as L3
	broadcast packets.  It is not expected that this will affect any
	standards-conforming UDP application.  The new behaviour can be
	disabled by setting the sysctl net.inet.udp.require_l2_bcast to
	0.

20160818:
	Remove the openbsd_poll system call.
	__FreeBSD_version has been bumped because of this.

20160708:
	The stable/11 branch has been created from head@r302406.

20160622:
	The libc stub for the pipe(2) system call has been replaced with
	a wrapper that calls the pipe2(2) system call and the pipe(2)
	system call is now only implemented by the kernels that include
	"options COMPAT_FREEBSD10" in their config file (this is the
	default).  Users should ensure that this option is enabled in
	their kernel or upgrade userspace to r302092 before upgrading their
	kernel.

20160527:
	CAM will now strip leading spaces from SCSI disks' serial numbers.
	This will affect users who create UFS filesystems on SCSI disks using
	those disk's diskid device nodes.  For example, if /etc/fstab
	previously contained a line like
	"/dev/diskid/DISK-%20%20%20%20%20%20%20ABCDEFG0123456", you should
	change it to "/dev/diskid/DISK-ABCDEFG0123456".  Users of geom
	transforms like gmirror may also be affected.  ZFS users should
	generally be fine.

20160523:
	The bitstring(3) API has been updated with new functionality and
	improved performance.  But it is binary-incompatible with the old API.
	Objects built with the new headers may not be linked against objects
	built with the old headers.

20160520:
	The brk and sbrk functions have been removed from libc on arm64.
	Binutils from ports has been updated to not link to these
	functions and should be updated to the latest version before
	installing a new libc.

20160517:
	The armv6 port now defaults to hard float ABI. Limited support
	for running both hardfloat and soft float on the same system
	is available using the libraries installed with -DWITH_LIBSOFT.
	This has only been tested as an upgrade path for installworld
	and packages may fail or need manual intervention to run. New
	packages will be needed.

	To update an existing self-hosted armv6hf system, you must add
	TARGET_ARCH=armv6 on the make command line for both the build
	and the install steps.

20160510:
	Kernel modules compiled outside of a kernel build now default to
	installing to /boot/modules instead of /boot/kernel.  Many kernel
	modules built this way (such as those in ports) already overrode
	KMODDIR explicitly to install into /boot/modules.  However,
	manually building and installing a module from /sys/modules will
	now install to /boot/modules instead of /boot/kernel.

20160414:
	The CAM I/O scheduler has been committed to the kernel. There should be
	no user visible impact. This does enable NCQ Trim on ada SSDs. While the
	list of known rogues that claim support for this but actually corrupt
	data is believed to be complete, be on the lookout for data
	corruption. The known rogue list is believed to be complete:

		o Crucial MX100, M550 drives with MU01 firmware.
		o Micron M510 and M550 drives with MU01 firmware.
		o Micron M500 prior to MU07 firmware
		o Samsung 830, 840, and 850 all firmwares
		o FCCT M500 all firmwares

	Crucial has firmware http://www.crucial.com/usa/en/support-ssd-firmware
	with working NCQ TRIM. For Micron branded drives, see your sales rep for
	updated firmware. Black listed drives will work correctly because these
	drives work correctly so long as no NCQ TRIMs are sent to them. Given
	this list is the same as found in Linux, it's believed there are no
	other rogues in the market place. All other models from the above
	vendors work.

	To be safe, if you are at all concerned, you can quirk each of your
	drives to prevent NCQ from being sent by setting:
		kern.cam.ada.X.quirks="0x2"
	in loader.conf. If the drive requires the 4k sector quirk, set the
	quirks entry to 0x3.

20160330:
	The FAST_DEPEND build option has been removed and its functionality is
	now the one true way.  The old mkdep(1) style of 'make depend' has
	been removed.  See 20160311 for further details.

20160317:
	Resource range types have grown from unsigned long to uintmax_t.  All
	drivers, and anything using libdevinfo, need to be recompiled.

20160311:
	WITH_FAST_DEPEND is now enabled by default for in-tree and out-of-tree
	builds.  It no longer runs mkdep(1) during 'make depend', and the
	'make depend' stage can safely be skipped now as it is auto ran
	when building 'make all' and will generate all SRCS and DPSRCS before
	building anything else.  Dependencies are gathered at compile time with
	-MF flags kept in separate .depend files per object file.  Users should
	run 'make cleandepend' once if using -DNO_CLEAN to clean out older
	stale .depend files.

20160306:
	On amd64, clang 3.8.0 can now insert sections of type AMD64_UNWIND into
	kernel modules.  Therefore, if you load any kernel modules at boot time,
	please install the boot loaders after you install the kernel, but before
	rebooting, e.g.:

	make buildworld
	make buildkernel KERNCONF=YOUR_KERNEL_HERE
	make installkernel KERNCONF=YOUR_KERNEL_HERE
	make -C sys/boot install
	<reboot in single user>

	Then follow the usual steps, described in the General Notes section,
	below.

20160305:
	Clang, llvm, lldb and compiler-rt have been upgraded to 3.8.0.  Please
	see the 20141231 entry below for information about prerequisites and
	upgrading, if you are not already using clang 3.5.0 or higher.

20160301:
	The AIO subsystem is now a standard part of the kernel.  The
	VFS_AIO kernel option and aio.ko kernel module have been removed.
	Due to stability concerns, asynchronous I/O requests are only
	permitted on sockets and raw disks by default.  To enable
	asynchronous I/O requests on all file types, set the
	vfs.aio.enable_unsafe sysctl to a non-zero value.

20160226:
	The ELF object manipulation tool objcopy is now provided by the
	ELF Tool Chain project rather than by GNU binutils. It should be a
	drop-in replacement, with the addition of arm64 support. The
	(temporary) src.conf knob WITHOUT_ELFCOPY_AS_OBJCOPY knob may be set
	to obtain the GNU version if necessary.

20160129:
	Building ZFS pools on top of zvols is prohibited by default.  That
	feature has never worked safely; it's always been prone to deadlocks.
	Using a zvol as the backing store for a VM guest's virtual disk will
	still work, even if the guest is using ZFS.  Legacy behavior can be
	restored by setting vfs.zfs.vol.recursive=1.

20160119:
	The NONE and HPN patches has been removed from OpenSSH.  They are
	still available in the security/openssh-portable port.

20160113:
	With the addition of ypldap(8), a new _ypldap user is now required
	during installworld. "mergemaster -p" can be used to add the user
	prior to installworld, as documented in the handbook.

20151216:
	The tftp loader (pxeboot) now uses the option root-path directive. As a
	consequence it no longer looks for a pxeboot.4th file on the tftp
	server. Instead it uses the regular /boot infrastructure as with the
	other loaders.

20151211:
	The code to start recording plug and play data into the modules has
	been committed. While the old tools will properly build a new kernel,
	a number of warnings about "unknown metadata record 4" will be produced
	for an older kldxref. To avoid such warnings, make sure to rebuild
	the kernel toolchain (or world). Make sure that you have r292078 or
	later when trying to build 292077 or later before rebuilding.

20151207:
	Debug data files are now built by default with 'make buildworld' and
	installed with 'make installworld'. This facilitates debugging but
	requires more disk space both during the build and for the installed
	world. Debug files may be disabled by setting WITHOUT_DEBUG_FILES=yes
	in src.conf(5).

20151130:
	r291527 changed the internal interface between the nfsd.ko and
	nfscommon.ko modules. As such, they must both be upgraded to-gether.
	__FreeBSD_version has been bumped because of this.

20151108:
	Add support for unicode collation strings leads to a change of
	order of files listed by ls(1) for example. To get back to the old
	behaviour, set LC_COLLATE environment variable to "C".

	Databases administrators will need to reindex their databases given
	collation results will be different.

	Due to a bug in install(1) it is recommended to remove the ancient
	locales before running make installworld.

	rm -rf /usr/share/locale/*

20151030:
	The OpenSSL has been upgraded to 1.0.2d.  Any binaries requiring
	libcrypto.so.7 or libssl.so.7 must be recompiled.

20151020:
	Qlogic 24xx/25xx firmware images were updated from 5.5.0 to 7.3.0.
	Kernel modules isp_2400_multi and isp_2500_multi were removed and
	should be replaced with isp_2400 and isp_2500 modules respectively.

20151017:
	The build previously allowed using 'make -n' to not recurse into
	sub-directories while showing what commands would be executed, and
	'make -n -n' to recursively show commands.  Now 'make -n' will recurse
	and 'make -N' will not.

20151012:
	If you specify SENDMAIL_MC or SENDMAIL_CF in make.conf, mergemaster
	and etcupdate will now use this file. A custom sendmail.cf is now
	updated via this mechanism rather than via installworld.  If you had
	excluded sendmail.cf in mergemaster.rc or etcupdate.conf, you may
	want to remove the exclusion or change it to "always install".
	/etc/mail/sendmail.cf is now managed the same way regardless of
	whether SENDMAIL_MC/SENDMAIL_CF is used.  If you are not using
	SENDMAIL_MC/SENDMAIL_CF there should be no change in behavior.

20151011:
	Compatibility shims for legacy ATA device names have been removed.
	It includes ATA_STATIC_ID kernel option, kern.cam.ada.legacy_aliases
	and kern.geom.raid.legacy_aliases loader tunables, kern.devalias.*
	environment variables, /dev/ad* and /dev/ar* symbolic links.

20151006:
	Clang, llvm, lldb, compiler-rt and libc++ have been upgraded to 3.7.0.
	Please see the 20141231 entry below for information about prerequisites
	and upgrading, if you are not already using clang 3.5.0 or higher.

20150924:
	Kernel debug files have been moved to /usr/lib/debug/boot/kernel/,
	and renamed from .symbols to .debug. This reduces the size requirements
	on the boot partition or file system and provides consistency with
	userland debug files.

	When using the supported kernel installation method the
	/usr/lib/debug/boot/kernel directory will be renamed (to kernel.old)
	as is done with /boot/kernel.

	Developers wishing to maintain the historical behavior of installing
	debug files in /boot/kernel/ can set KERN_DEBUGDIR="" in src.conf(5).

20150827:
	The wireless drivers had undergone changes that remove the 'parent
	interface' from the ifconfig -l output. The rc.d network scripts
	used to check presence of a parent interface in the list, so old
	scripts would fail to start wireless networking. Thus, etcupdate(3)
	or mergemaster(8) run is required after kernel update, to update your
	rc.d scripts in /etc.

20150827:
	pf no longer supports 'scrub fragment crop' or 'scrub fragment drop-ovl'
	These configurations are now automatically interpreted as
	'scrub fragment reassemble'.

20150817:
	Kernel-loadable modules for the random(4) device are back. To use
	them, the kernel must have

	device	random
	options	RANDOM_LOADABLE

	kldload(8) can then be used to load random_fortuna.ko
	or random_yarrow.ko. Please note that due to the indirect
	function calls that the loadable modules need to provide,
	the build-in variants will be slightly more efficient.

	The random(4) kernel option RANDOM_DUMMY has been retired due to
	unpopularity. It was not all that useful anyway.

20150813:
	The WITHOUT_ELFTOOLCHAIN_TOOLS src.conf(5) knob has been retired.
	Control over building the ELF Tool Chain tools is now provided by
	the WITHOUT_TOOLCHAIN knob.

20150810:
	The polarity of Pulse Per Second (PPS) capture events with the
	uart(4) driver has been corrected.  Prior to this change the PPS
	"assert" event corresponded to the trailing edge of a positive PPS
	pulse and the "clear" event was the leading edge of the next pulse.

	As the width of a PPS pulse in a typical GPS receiver is on the
	order of 1 millisecond, most users will not notice any significant
	difference with this change.

	Anyone who has compensated for the historical polarity reversal by
	configuring a negative offset equal to the pulse width will need to
	remove that workaround.

20150809:
	The default group assigned to /dev/dri entries has been changed
	from 'wheel' to 'video' with the id of '44'. If you want to have
	access to the dri devices please add yourself to the video group
	with:

	# pw groupmod video -m $USER

20150806:
	The menu.rc and loader.rc files will now be replaced during
	upgrades. Please migrate local changes to menu.rc.local and
	loader.rc.local instead.

20150805:
	GNU Binutils versions of addr2line, c++filt, nm, readelf, size,
	strings and strip have been removed. The src.conf(5) knob
	WITHOUT_ELFTOOLCHAIN_TOOLS no longer provides the binutils tools.

20150728:
	As ZFS requires more kernel stack pages than is the default on some
	architectures e.g. i386, it now warns if KSTACK_PAGES is less than
	ZFS_MIN_KSTACK_PAGES (which is 4 at the time of writing).

	Please consider using 'options KSTACK_PAGES=X' where X is greater
	than or equal to ZFS_MIN_KSTACK_PAGES i.e. 4 in such configurations.

20150706:
	sendmail has been updated to 8.15.2.  Starting with FreeBSD 11.0
	and sendmail 8.15, sendmail uses uncompressed IPv6 addresses by
	default, i.e., they will not contain "::".  For example, instead
	of ::1, it will be 0:0:0:0:0:0:0:1.  This permits a zero subnet
	to have a more specific match, such as different map entries for
	IPv6:0:0 vs IPv6:0.  This change requires that configuration
	data (including maps, files, classes, custom ruleset, etc.) must
	use the same format, so make certain such configuration data is
	upgrading.  As a very simple check search for patterns like
	'IPv6:[0-9a-fA-F:]*::' and 'IPv6::'.  To return to the old
	behavior, set the m4 option confUSE_COMPRESSED_IPV6_ADDRESSES or
	the cf option UseCompressedIPv6Addresses.

20150630:
	The default kernel entropy-processing algorithm is now
	Fortuna, replacing Yarrow.

	Assuming you have 'device random' in your kernel config
	file, the configurations allow a kernel option to override
	this default. You may choose *ONE* of:

	options	RANDOM_YARROW	# Legacy /dev/random algorithm.
	options	RANDOM_DUMMY	# Blocking-only driver.

	If you have neither, you get Fortuna.  For most people,
	read no further, Fortuna will give a /dev/random that works
	like it always used to, and the difference will be irrelevant.

	If you remove 'device random', you get *NO* kernel-processed
	entropy at all. This may be acceptable to folks building
	embedded systems, but has complications. Carry on reading,
	and it is assumed you know what you need.

	*PLEASE* read random(4) and random(9) if you are in the
	habit of tweaking kernel configs, and/or if you are a member
	of the embedded community, wanting specific and not-usual
	behaviour from your security subsystems.

	NOTE!! If you use RANDOM_DUMMY and/or have no 'device
	random', you will NOT have a functioning /dev/random, and
	many cryptographic features will not work, including SSH.
	You may also find strange behaviour from the random(3) set
	of library functions, in particular sranddev(3), srandomdev(3)
	and arc4random(3). The reason for this is that the KERN_ARND
	sysctl only returns entropy if it thinks it has some to
	share, and with RANDOM_DUMMY or no 'device random' this
	will never happen.

20150623:
	An additional fix for the issue described in the 20150614 sendmail
	entry below has been committed in revision 284717.

20150616:
	FreeBSD's old make (fmake) has been removed from the system. It is
	available as the devel/fmake port or via pkg install fmake.

20150615:
	The fix for the issue described in the 20150614 sendmail entry
	below has been committed in revision 284436.  The work
	around described in that entry is no longer needed unless the
	default setting is overridden by a confDH_PARAMETERS configuration
	setting of '5' or pointing to a 512 bit DH parameter file.

20150614:
	ALLOW_DEPRECATED_ATF_TOOLS/ATFFILE support has been removed from
	atf.test.mk (included from bsd.test.mk). Please upgrade devel/atf
	and devel/kyua to version 0.20+ and adjust any calling code to work
	with Kyuafile and kyua.

20150614:
	The import of openssl to address the FreeBSD-SA-15:10.openssl
	security advisory includes a change which rejects handshakes
	with DH parameters below 768 bits.  sendmail releases prior
	to 8.15.2 (not yet released), defaulted to a 512 bit
	DH parameter setting for client connections.  To work around
	this interoperability, sendmail can be configured to use a
	2048 bit DH parameter by:

	1. Edit /etc/mail/`hostname`.mc
	2. If a setting for confDH_PARAMETERS does not exist or
	   exists and is set to a string beginning with '5',
	   replace it with '2'.
	3. If a setting for confDH_PARAMETERS exists and is set to
	   a file path, create a new file with:
		openssl dhparam -out /path/to/file 2048
	4. Rebuild the .cf file:
		cd /etc/mail/; make; make install
	5. Restart sendmail:
		cd /etc/mail/; make restart

	A sendmail patch is coming, at which time this file will be
	updated.

20150604:
	Generation of legacy formatted entries have been disabled by default
	in pwd_mkdb(8), as all base system consumers of the legacy formatted
	entries were converted to use the new format by default when the new,
	machine independent format have been added and supported since FreeBSD
	5.x.

	Please see the pwd_mkdb(8) manual page for further details.

20150525:
	Clang and llvm have been upgraded to 3.6.1 release.  Please see the
	20141231 entry below for information about prerequisites and upgrading,
	if you are not already using 3.5.0 or higher.

20150521:
	TI platform code switched to using vendor DTS files and this update
	may break existing systems running on Beaglebone, Beaglebone Black,
	and Pandaboard:

	- dtb files should be regenerated/reinstalled. Filenames are the
	  same but content is different now
	- GPIO addressing was changed, now each GPIO bank (32 pins per bank)
	  has its own /dev/gpiocX device, e.g. pin 121 on /dev/gpioc0 in old
	  addressing scheme is now pin 25 on /dev/gpioc3.
	- Pandaboard: /etc/ttys should be updated, serial console device is
	  now /dev/ttyu2, not /dev/ttyu0

20150501:
	soelim(1) from gnu/usr.bin/groff has been replaced by usr.bin/soelim.
	If you need the GNU extension from groff soelim(1), install groff
	from package: pkg install groff, or via ports: textproc/groff.

20150423:
	chmod, chflags, chown and chgrp now affect symlinks in -R mode as
	defined in symlink(7); previously symlinks were silently ignored.

20150415:
	The const qualifier has been removed from iconv(3) to comply with
	POSIX.  The ports tree is aware of this from r384038 onwards.

20150416:
	Libraries specified by LIBADD in Makefiles must have a corresponding
	DPADD_<lib> variable to ensure correct dependencies.  This is now
	enforced in src.libnames.mk.

20150324:
	From legacy ata(4) driver was removed support for SATA controllers
	supported by more functional drivers ahci(4), siis(4) and mvs(4).
	Kernel modules ataahci and ataadaptec were removed completely,
	replaced by ahci and mvs modules respectively.

20150315:
	Clang, llvm and lldb have been upgraded to 3.6.0 release.  Please see
	the 20141231 entry below for information about prerequisites and
	upgrading, if you are not already using 3.5.0 or higher.

20150307:
	The 32-bit PowerPC kernel has been changed to a position-independent
	executable. This can only be booted with a version of loader(8)
	newer than January 31, 2015, so make sure to update both world and
	kernel before rebooting.

20150217:
	If you are running a -CURRENT kernel since r273872 (Oct 30th, 2014),
	but before r278950, the RNG was not seeded properly.  Immediately
	upgrade the kernel to r278950 or later and regenerate any keys (e.g.
	ssh keys or openssl keys) that were generated w/ a kernel from that
	range.  This does not affect programs that directly used /dev/random
	or /dev/urandom.  All userland uses of arc4random(3) are affected.

20150210:
	The autofs(4) ABI was changed in order to restore binary compatibility
	with 10.1-RELEASE.  The automountd(8) daemon needs to be rebuilt to work
	with the new kernel.

20150131:
	The powerpc64 kernel has been changed to a position-independent
	executable. This can only be booted with a new version of loader(8),
	so make sure to update both world and kernel before rebooting.

20150118:
	Clang and llvm have been upgraded to 3.5.1 release.  This is a bugfix
	only release, no new features have been added.  Please see the 20141231
	entry below for information about prerequisites and upgrading, if you
	are not already using 3.5.0.

20150107:
	ELF tools addr2line, elfcopy (strip), nm, size, and strings are now
	taken from the ELF Tool Chain project rather than GNU binutils. They
	should be drop-in replacements, with the addition of arm64 support.
	The WITHOUT_ELFTOOLCHAIN_TOOLS= knob may be used to obtain the
	binutils tools, if necessary. See 20150805 for updated information.

20150105:
	The default Unbound configuration now enables remote control
	using a local socket.  Users who have already enabled the
	local_unbound service should regenerate their configuration
	by running "service local_unbound setup" as root.

20150102:
	The GNU texinfo and GNU info pages have been removed.
	To be able to view GNU info pages please install texinfo from ports.

20141231:
	Clang, llvm and lldb have been upgraded to 3.5.0 release.

	As of this release, a prerequisite for building clang, llvm and lldb is
	a C++11 capable compiler and C++11 standard library.  This means that to
	be able to successfully build the cross-tools stage of buildworld, with
	clang as the bootstrap compiler, your system compiler or cross compiler
	should either be clang 3.3 or later, or gcc 4.8 or later, and your
	system C++ library should be libc++, or libdstdc++ from gcc 4.8 or
	later.

	On any standard FreeBSD 10.x or 11.x installation, where clang and
	libc++ are on by default (that is, on x86 or arm), this should work out
	of the box.

	On 9.x installations where clang is enabled by default, e.g. on x86 and
	powerpc, libc++ will not be enabled by default, so libc++ should be
	built (with clang) and installed first.  If both clang and libc++ are
	missing, build clang first, then use it to build libc++.

	On 8.x and earlier installations, upgrade to 9.x first, and then follow
	the instructions for 9.x above.

	Sparc64 and mips users are unaffected, as they still use gcc 4.2.1 by
	default, and do not build clang.

	Many embedded systems are resource constrained, and will not be able to
	build clang in a reasonable time, or in some cases at all.  In those
	cases, cross building bootable systems on amd64 is a workaround.

	This new version of clang introduces a number of new warnings, of which
	the following are most likely to appear:

	-Wabsolute-value

	This warns in two cases, for both C and C++:
	* When the code is trying to take the absolute value of an unsigned
	  quantity, which is effectively a no-op, and almost never what was
	  intended.  The code should be fixed, if at all possible.  If you are
	  sure that the unsigned quantity can be safely cast to signed, without
	  loss of information or undefined behavior, you can add an explicit
	  cast, or disable the warning.

	* When the code is trying to take an absolute value, but the called
	  abs() variant is for the wrong type, which can lead to truncation.
	  If you want to disable the warning instead of fixing the code, please
	  make sure that truncation will not occur, or it might lead to unwanted
	  side-effects.

	-Wtautological-undefined-compare and
	-Wundefined-bool-conversion

	These warn when C++ code is trying to compare 'this' against NULL, while
	'this' should never be NULL in well-defined C++ code.  However, there is
	some legacy (pre C++11) code out there, which actively abuses this
	feature, which was less strictly defined in previous C++ versions.

	Squid and openjdk do this, for example.  The warning can be turned off
	for C++98 and earlier, but compiling the code in C++11 mode might result
	in unexpected behavior; for example, the parts of the program that are
	unreachable could be optimized away.

20141222:
	The old NFS client and server (kernel options NFSCLIENT, NFSSERVER)
	kernel sources have been removed. The .h files remain, since some
	utilities include them. This will need to be fixed later.
	If "mount -t oldnfs ..." is attempted, it will fail.
	If the "-o" option on mountd(8), nfsd(8) or nfsstat(1) is used,
	the utilities will report errors.

20141121:
	The handling of LOCAL_LIB_DIRS has been altered to skip addition of
	directories to top level SUBDIR variable when their parent
	directory is included in LOCAL_DIRS.  Users with build systems with
	such hierarchies and without SUBDIR entries in the parent
	directory Makefiles should add them or add the directories to
	LOCAL_DIRS.

20141109:
	faith(4) and faithd(8) have been removed from the base system. Faith
	has been obsolete for a very long time.

20141104:
	vt(4), the new console driver, is enabled by default. It brings
	support for Unicode and double-width characters, as well as
	support for UEFI and integration with the KMS kernel video
	drivers.

	You may need to update your console settings in /etc/rc.conf,
	most probably the keymap. During boot, /etc/rc.d/syscons will
	indicate what you need to do.

	vt(4) still has issues and lacks some features compared to
	syscons(4). See the wiki for up-to-date information:
	  https://wiki.freebsd.org/Newcons

	If you want to keep using syscons(4), you can do so by adding
	the following line to /boot/loader.conf:
	  kern.vty=sc

20141102:
	pjdfstest has been integrated into kyua as an opt-in test suite.
	Please see share/doc/pjdfstest/README for more details on how to
	execute it.

20141009:
	gperf has been removed from the base system for architectures
	that use clang. Ports that require gperf will obtain it from the
	devel/gperf port.

20140923:
	pjdfstest has been moved from tools/regression/pjdfstest to
	contrib/pjdfstest .

20140922:
	At svn r271982, The default linux compat kernel ABI has been adjusted
	to 2.6.18 in support of the linux-c6 compat ports infrastructure
	update.  If you wish to continue using the linux-f10 compat ports,
	add compat.linux.osrelease=2.6.16 to your local sysctl.conf.  Users are
	encouraged to update their linux-compat packages to linux-c6 during
	their next update cycle.

20140729:
	The ofwfb driver, used to provide a graphics console on PowerPC when
	using vt(4), no longer allows mmap() of all physical memory. This
	will prevent Xorg on PowerPC with some ATI graphics cards from
	initializing properly unless x11-servers/xorg-server is updated to
	1.12.4_8 or newer.

20140723:
	The xdev targets have been converted to using TARGET and
	TARGET_ARCH instead of XDEV and XDEV_ARCH.

20140719:
	The default unbound configuration has been modified to address
	issues with reverse lookups on networks that use private
	address ranges.  If you use the local_unbound service, run
	"service local_unbound setup" as root to regenerate your
	configuration, then "service local_unbound reload" to load the
	new configuration.

20140709:
	The GNU texinfo and GNU info pages are not built and installed
	anymore, WITH_INFO knob has been added to allow to built and install
	them again.
	UPDATE: see 20150102 entry on texinfo's removal

20140708:
	The GNU readline library is now an INTERNALLIB - that is, it is
	statically linked into consumers (GDB and variants) in the base
	system, and the shared library is no longer installed.  The
	devel/readline port is available for third party software that
	requires readline.

20140702:
	The Itanium architecture (ia64) has been removed from the list of
	known architectures. This is the first step in the removal of the
	architecture.

20140701:
	Commit r268115 has added NFSv4.1 server support, merged from
	projects/nfsv4.1-server.  Since this includes changes to the
	internal interfaces between the NFS related modules, a full
	build of the kernel and modules will be necessary.
	__FreeBSD_version has been bumped.

20140629:
	The WITHOUT_VT_SUPPORT kernel config knob has been renamed
	WITHOUT_VT.  (The other _SUPPORT knobs have a consistent meaning
	which differs from the behaviour controlled by this knob.)

20140619:
	Maximal length of the serial number in CTL was increased from 16 to
	64 chars, that breaks ABI.  All CTL-related tools, such as ctladm
	and ctld, need to be rebuilt to work with a new kernel.

20140606:
	The libatf-c and libatf-c++ major versions were downgraded to 0 and
	1 respectively to match the upstream numbers.  They were out of
	sync because, when they were originally added to FreeBSD, the
	upstream versions were not respected.  These libraries are private
	and not yet built by default, so renumbering them should be a
	non-issue.  However, unclean source trees will yield broken test
	programs once the operator executes "make delete-old-libs" after a
	"make installworld".

	Additionally, the atf-sh binary was made private by moving it into
	/usr/libexec/.  Already-built shell test programs will keep the
	path to the old binary so they will break after "make delete-old"
	is run.

	If you are using WITH_TESTS=yes (not the default), wipe the object
	tree and rebuild from scratch to prevent spurious test failures.
	This is only needed once: the misnumbered libraries and misplaced
	binaries have been added to OptionalObsoleteFiles.inc so they will
	be removed during a clean upgrade.

20140512:
	Clang and llvm have been upgraded to 3.4.1 release.

20140508:
	We bogusly installed src.opts.mk in /usr/share/mk. This file should
	be removed to avoid issues in the future (and has been added to
	ObsoleteFiles.inc).

20140505:
	/etc/src.conf now affects only builds of the FreeBSD src tree. In the
	past, it affected all builds that used the bsd.*.mk files. The old
	behavior was a bug, but people may have relied upon it. To get this
	behavior back, you can .include /etc/src.conf from /etc/make.conf
	(which is still global and isn't changed). This also changes the
	behavior of incremental builds inside the tree of individual
	directories. Set MAKESYSPATH to ".../share/mk" to do that.
	Although this has survived make universe and some upgrade scenarios,
	other upgrade scenarios may have broken. At least one form of
	temporary breakage was fixed with MAKESYSPATH settings for buildworld
	as well... In cases where MAKESYSPATH isn't working with this
	setting, you'll need to set it to the full path to your tree.

	One side effect of all this cleaning up is that bsd.compiler.mk
	is no longer implicitly included by bsd.own.mk. If you wish to
	use COMPILER_TYPE, you must now explicitly include bsd.compiler.mk
	as well.

20140430:
	The lindev device has been removed since /dev/full has been made a
	standard device.  __FreeBSD_version has been bumped.

20140424:
	The knob WITHOUT_VI was added to the base system, which controls
	building ex(1), vi(1), etc. Older releases of FreeBSD required ex(1)
	in order to reorder files share/termcap and didn't build ex(1) as a
	build tool, so building/installing with WITH_VI is highly advised for
	build hosts for older releases.

	This issue has been fixed in stable/9 and stable/10 in r277022 and
	r276991, respectively.

20140418:
	The YES_HESIOD knob has been removed. It has been obsolete for
	a decade. Please move to using WITH_HESIOD instead or your builds
	will silently lack HESIOD.

20140405:
	The uart(4) driver has been changed with respect to its handling
	of the low-level console. Previously the uart(4) driver prevented
	any process from changing the baudrate or the CLOCAL and HUPCL
	control flags. By removing the restrictions, operators can make
	changes to the serial console port without having to reboot.
	However, when getty(8) is started on the serial device that is
	associated with the low-level console, a misconfigured terminal
	line in /etc/ttys will now have a real impact.
	Before upgrading the kernel, make sure that /etc/ttys has the
	serial console device configured as 3wire without baudrate to
	preserve the previous behaviour. E.g:
	    ttyu0  "/usr/libexec/getty 3wire"  vt100  on  secure

20140306:
	Support for libwrap (TCP wrappers) in rpcbind was disabled by default
	to improve performance.  To re-enable it, if needed, run rpcbind
	with command line option -W.

20140226:
	Switched back to the GPL dtc compiler due to updates in the upstream
	dts files not being supported by the BSDL dtc compiler. You will need
	to rebuild your kernel toolchain to pick up the new compiler. Core dumps
	may result while building dtb files during a kernel build if you fail
	to do so. Set WITHOUT_GPL_DTC if you require the BSDL compiler.

20140216:
	Clang and llvm have been upgraded to 3.4 release.

20140216:
	The nve(4) driver has been removed.  Please use the nfe(4) driver
	for NVIDIA nForce MCP Ethernet adapters instead.

20140212:
	An ABI incompatibility crept into the libc++ 3.4 import in r261283.
	This could cause certain C++ applications using shared libraries built
	against the previous version of libc++ to crash.  The incompatibility
	has now been fixed, but any C++ applications or shared libraries built
	between r261283 and r261801 should be recompiled.

20140204:
	OpenSSH will now ignore errors caused by kernel lacking of Capsicum
	capability mode support.  Please note that enabling the feature in
	kernel is still highly recommended.

20140131:
	OpenSSH is now built with sandbox support, and will use sandbox as
	the default privilege separation method.  This requires Capsicum
	capability mode support in kernel.

20140128:
	The libelf and libdwarf libraries have been updated to newer
	versions from upstream. Shared library version numbers for
	these two libraries were bumped. Any ports or binaries
	requiring these two libraries should be recompiled.
	__FreeBSD_version is bumped to 1100006.

20140110:
	If a Makefile in a tests/ directory was auto-generating a Kyuafile
	instead of providing an explicit one, this would prevent such
	Makefile from providing its own Kyuafile in the future during
	NO_CLEAN builds.  This has been fixed in the Makefiles but manual
	intervention is needed to clean an objdir if you use NO_CLEAN:
	  # find /usr/obj -name Kyuafile | xargs rm -f

20131213:
	The behavior of gss_pseudo_random() for the krb5 mechanism
	has changed, for applications requesting a longer random string
	than produced by the underlying enctype's pseudo-random() function.
	In particular, the random string produced from a session key of
	enctype aes256-cts-hmac-sha1-96 or aes256-cts-hmac-sha1-96 will
	be different at the 17th octet and later, after this change.
	The counter used in the PRF+ construction is now encoded as a
	big-endian integer in accordance with RFC 4402.
	__FreeBSD_version is bumped to 1100004.

20131108:
	The WITHOUT_ATF build knob has been removed and its functionality
	has been subsumed into the more generic WITHOUT_TESTS.  If you were
	using the former to disable the build of the ATF libraries, you
	should change your settings to use the latter.

20131025:
	The default version of mtree is nmtree which is obtained from
	NetBSD.  The output is generally the same, but may vary
	slightly.  If you found you need identical output adding
	"-F freebsd9" to the command line should do the trick.  For the
	time being, the old mtree is available as fmtree.

20131014:
	libbsdyml has been renamed to libyaml and moved to /usr/lib/private.
	This will break ports-mgmt/pkg. Rebuild the port, or upgrade to pkg
	1.1.4_8 and verify bsdyml not linked in, before running "make
	delete-old-libs":
	  # make -C /usr/ports/ports-mgmt/pkg build deinstall install clean
	  or
	  # pkg install pkg; ldd /usr/local/sbin/pkg | grep bsdyml

20131010:
	The stable/10 branch has been created in subversion from head
	revision r256279.

COMMON ITEMS:

	General Notes
	-------------
	Avoid using make -j when upgrading.  While generally safe, there are
	sometimes problems using -j to upgrade.  If your upgrade fails with
	-j, please try again without -j.  From time to time in the past there
	have been problems using -j with buildworld and/or installworld.  This
	is especially true when upgrading between "distant" versions (eg one
	that cross a major release boundary or several minor releases, or when
	several months have passed on the -current branch).

	Sometimes, obscure build problems are the result of environment
	poisoning.  This can happen because the make utility reads its
	environment when searching for values for global variables.  To run
	your build attempts in an "environmental clean room", prefix all make
	commands with 'env -i '.  See the env(1) manual page for more details.

	When upgrading from one major version to another it is generally best to
	upgrade to the latest code in the currently installed branch first, then
	do an upgrade to the new branch. This is the best-tested upgrade path,
	and has the highest probability of being successful.  Please try this
	approach if you encounter problems with a major version upgrade.  Since
	the stable 4.x branch point, one has generally been able to upgrade from
	anywhere in the most recent stable branch to head / current (or even the
	last couple of stable branches). See the top of this file when there's
	an exception.

	When upgrading a live system, having a root shell around before
	installing anything can help undo problems. Not having a root shell
	around can lead to problems if pam has changed too much from your
	starting point to allow continued authentication after the upgrade.

	This file should be read as a log of events. When a later event changes
	information of a prior event, the prior event should not be deleted.
	Instead, a pointer to the entry with the new information should be
	placed in the old entry. Readers of this file should also sanity check
	older entries before relying on them blindly. Authors of new entries
	should write them with this in mind.

	ZFS notes
	---------
	When upgrading the boot ZFS pool to a new version, always follow
	these two steps:

	1.) recompile and reinstall the ZFS boot loader and boot block
	(this is part of "make buildworld" and "make installworld")

	2.) update the ZFS boot block on your boot drive

	The following example updates the ZFS boot block on the first
	partition (freebsd-boot) of a GPT partitioned drive ada0:
	"gpart bootcode -p /boot/gptzfsboot -i 1 ada0"

	Non-boot pools do not need these updates.

	To build a kernel
	-----------------
	If you are updating from a prior version of FreeBSD (even one just
	a few days old), you should follow this procedure.  It is the most
	failsafe as it uses a /usr/obj tree with a fresh mini-buildworld,

	make kernel-toolchain
	make -DALWAYS_CHECK_MAKE buildkernel KERNCONF=YOUR_KERNEL_HERE
	make -DALWAYS_CHECK_MAKE installkernel KERNCONF=YOUR_KERNEL_HERE

	To test a kernel once
	---------------------
	If you just want to boot a kernel once (because you are not sure
	if it works, or if you want to boot a known bad kernel to provide
	debugging information) run
	make installkernel KERNCONF=YOUR_KERNEL_HERE KODIR=/boot/testkernel
	nextboot -k testkernel

	To rebuild everything and install it on the current system.
	-----------------------------------------------------------
	# Note: sometimes if you are running current you gotta do more than
	# is listed here if you are upgrading from a really old current.

	<make sure you have good level 0 dumps>
	make buildworld
	make buildkernel KERNCONF=YOUR_KERNEL_HERE
	make installkernel KERNCONF=YOUR_KERNEL_HERE
							[1]
	<reboot in single user>				[3]
	mergemaster -Fp					[5]
	make installworld
	mergemaster -Fi					[4]
	make delete-old					[6]
	<reboot>

	To cross-install current onto a separate partition
	--------------------------------------------------
	# In this approach we use a separate partition to hold
	# current's root, 'usr', and 'var' directories.   A partition
	# holding "/", "/usr" and "/var" should be about 2GB in
	# size.

	<make sure you have good level 0 dumps>
	<boot into -stable>
	make buildworld
	make buildkernel KERNCONF=YOUR_KERNEL_HERE
	<maybe newfs current's root partition>
	<mount current's root partition on directory ${CURRENT_ROOT}>
	make installworld DESTDIR=${CURRENT_ROOT} -DDB_FROM_SRC
	make distribution DESTDIR=${CURRENT_ROOT} # if newfs'd
	make installkernel KERNCONF=YOUR_KERNEL_HERE DESTDIR=${CURRENT_ROOT}
	cp /etc/fstab ${CURRENT_ROOT}/etc/fstab 		   # if newfs'd
	<edit ${CURRENT_ROOT}/etc/fstab to mount "/" from the correct partition>
	<reboot into current>
	<do a "native" rebuild/install as described in the previous section>
	<maybe install compatibility libraries from ports/misc/compat*>
	<reboot>


	To upgrade in-place from stable to current
	----------------------------------------------
	<make sure you have good level 0 dumps>
	make buildworld					[9]
	make buildkernel KERNCONF=YOUR_KERNEL_HERE	[8]
	make installkernel KERNCONF=YOUR_KERNEL_HERE
							[1]
	<reboot in single user>				[3]
	mergemaster -Fp					[5]
	make installworld
	mergemaster -Fi					[4]
	make delete-old					[6]
	<reboot>

	Make sure that you've read the UPDATING file to understand the
	tweaks to various things you need.  At this point in the life
	cycle of current, things change often and you are on your own
	to cope.  The defaults can also change, so please read ALL of
	the UPDATING entries.

	Also, if you are tracking -current, you must be subscribed to
	freebsd-current@freebsd.org.  Make sure that before you update
	your sources that you have read and understood all the recent
	messages there.  If in doubt, please track -stable which has
	much fewer pitfalls.

	[1] If you have third party modules, such as vmware, you
	should disable them at this point so they don't crash your
	system on reboot.

	[3] From the bootblocks, boot -s, and then do
		fsck -p
		mount -u /
		mount -a
		sh /etc/rc.d/zfs start	# mount zfs filesystem, if needed
		cd src			# full path to source
		adjkerntz -i		# if CMOS is wall time
	Also, when doing a major release upgrade, it is required that
	you boot into single user mode to do the installworld.

	[4] Note: This step is non-optional.  Failure to do this step
	can result in a significant reduction in the functionality of the
	system.  Attempting to do it by hand is not recommended and those
	that pursue this avenue should read this file carefully, as well
	as the archives of freebsd-current and freebsd-hackers mailing lists
	for potential gotchas.  The -U option is also useful to consider.
	See mergemaster(8) for more information.

	[5] Usually this step is a no-op.  However, from time to time
	you may need to do this if you get unknown user in the following
	step.  It never hurts to do it all the time.  You may need to
	install a new mergemaster (cd src/usr.sbin/mergemaster && make
	install) after the buildworld before this step if you last updated
	from current before 20130425 or from -stable before 20130430.

	[6] This only deletes old files and directories. Old libraries
	can be deleted by "make delete-old-libs", but you have to make
	sure that no program is using those libraries anymore.

	[8] The new kernel must be able to run existing binaries used by an
	installworld.  When upgrading across major versions, the new kernel's
	configuration must include the correct COMPAT_FREEBSD<n> option for
	existing binaries (e.g. COMPAT_FREEBSD11 to run 11.x binaries).  Failure
	to do so may leave you with a system that is hard to boot to recover. A
	GENERIC kernel will include suitable compatibility options to run
	binaries from older branches.  Note that the ability to run binaries
	from unsupported branches is not guaranteed.

	Make sure that you merge any new devices from GENERIC since the
	last time you updated your kernel config file. Options also
	change over time, so you may need to adjust your custom kernels
	for these as well.

	[9] If CPUTYPE is defined in your /etc/make.conf, make sure to use the
	"?=" instead of the "=" assignment operator, so that buildworld can
	override the CPUTYPE if it needs to.

	MAKEOBJDIRPREFIX must be defined in an environment variable, and
	not on the command line, or in /etc/make.conf.  buildworld will
	warn if it is improperly defined.
FORMAT:

This file contains a list, in reverse chronological order, of major
breakages in tracking -current.  It is not guaranteed to be a complete
list of such breakages, and only contains entries since September 23, 2011.
If you need to see UPDATING entries from before that date, you will need
to fetch an UPDATING file from an older FreeBSD release.

Copyright information:

Copyright 1998-2009 M. Warner Losh.

Redistribution, publication, translation and use, with or without
modification, in full or in part, in any form or format of this
document are permitted without further permission from the author.

THIS DOCUMENT IS PROVIDED BY WARNER LOSH ``AS IS'' AND ANY EXPRESS OR
IMPLIED WARRANTIES, INCLUDING, BUT NOT LIMITED TO, THE IMPLIED
WARRANTIES OF MERCHANTABILITY AND FITNESS FOR A PARTICULAR PURPOSE ARE
DISCLAIMED.  IN NO EVENT SHALL WARNER LOSH BE LIABLE FOR ANY DIRECT,
INDIRECT, INCIDENTAL, SPECIAL, EXEMPLARY, OR CONSEQUENTIAL DAMAGES
(INCLUDING, BUT NOT LIMITED TO, PROCUREMENT OF SUBSTITUTE GOODS OR
SERVICES; LOSS OF USE, DATA, OR PROFITS; OR BUSINESS INTERRUPTION)
HOWEVER CAUSED AND ON ANY THEORY OF LIABILITY, WHETHER IN CONTRACT,
STRICT LIABILITY, OR TORT (INCLUDING NEGLIGENCE OR OTHERWISE) ARISING
IN ANY WAY OUT OF THE USE OF THIS SOFTWARE, EVEN IF ADVISED OF THE
POSSIBILITY OF SUCH DAMAGE.

Contact Warner Losh if you have any questions about your use of
this document.

$FreeBSD$<|MERGE_RESOLUTION|>--- conflicted
+++ resolved
@@ -26,8 +26,7 @@
 	disable the most expensive debugging functionality run
 	"ln -s 'abort:false,junk:false' /etc/malloc.conf".)
 
-<<<<<<< HEAD
-20190627:
+20190727:
 	The vfs.fusefs.sync_unmount and vfs.fusefs.init_backgrounded sysctls
 	and the "-o sync_unmount" and "-o init_backgrounded" mount options have
 	been removed from mount_fusefs(8).  You can safely remove them from
@@ -38,7 +37,7 @@
 	vfs.fusefs.reclaim_revoked, and vfs.fusefs.data_cache_invalidate
 	sysctls have been removed.  If you felt the need to set any of them to
 	a non-default value, please tell asomers@FreeBSD.org why.
-=======
+
 20190713:
 	Default permissions on the /var/account/acct file (and copies of it 
 	rotated by periodic daily scripts) are changed from 0644 to 0640 
@@ -47,7 +46,6 @@
 	rc.d/accounting, the mode used is now 0750.  Admins who use the 
 	accounting feature are encouraged to change the mode of an existing 
 	/var/account directory to 0750 or 0700.  
->>>>>>> 3c6bfc09
 
 20190620:
 	Entropy collection and the /dev/random device are no longer optional
