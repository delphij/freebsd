/*
 * CDDL HEADER START
 *
 * The contents of this file are subject to the terms of the
 * Common Development and Distribution License (the "License").
 * You may not use this file except in compliance with the License.
 *
 * You can obtain a copy of the license at usr/src/OPENSOLARIS.LICENSE
 * or http://www.opensolaris.org/os/licensing.
 * See the License for the specific language governing permissions
 * and limitations under the License.
 *
 * When distributing Covered Code, include this CDDL HEADER in each
 * file and include the License file at usr/src/OPENSOLARIS.LICENSE.
 * If applicable, add the following below this CDDL HEADER, with the
 * fields enclosed by brackets "[]" replaced with your own identifying
 * information: Portions Copyright [yyyy] [name of copyright owner]
 *
 * CDDL HEADER END
 */

/*
 * Copyright (c) 2005, 2010, Oracle and/or its affiliates. All rights reserved.
 * Copyright (c) 2011, 2014 by Delphix. All rights reserved.
 * Copyright 2012 Milan Jurik. All rights reserved.
 * Copyright (c) 2012, Joyent, Inc. All rights reserved.
 * Copyright (c) 2011-2012 Pawel Jakub Dawidek <pawel@dawidek.net>.
 * All rights reserved.
 * Copyright (c) 2012 Martin Matuska <mm@FreeBSD.org>. All rights reserved.
 * Copyright (c) 2013 Steven Hartland.  All rights reserved.
 * Copyright 2013 Nexenta Systems, Inc.  All rights reserved.
 */

#include <assert.h>
#include <ctype.h>
#include <errno.h>
#include <libgen.h>
#include <libintl.h>
#include <libuutil.h>
#include <libnvpair.h>
#include <locale.h>
#include <stddef.h>
#include <stdio.h>
#include <stdlib.h>
#include <strings.h>
#include <unistd.h>
#include <fcntl.h>
#include <zone.h>
#include <grp.h>
#include <pwd.h>
#include <signal.h>
#include <sys/list.h>
#include <sys/mntent.h>
#include <sys/mnttab.h>
#include <sys/mount.h>
#include <sys/stat.h>
#include <sys/fs/zfs.h>
#include <sys/types.h>
#include <time.h>
#include <err.h>
#include <jail.h>

#include <libzfs.h>
#include <libzfs_core.h>
#include <zfs_prop.h>
#include <zfs_deleg.h>
#include <libuutil.h>
#ifdef illumos
#include <aclutils.h>
#include <directory.h>
#include <idmap.h>
#endif

#include "zfs_iter.h"
#include "zfs_util.h"
#include "zfs_comutil.h"

libzfs_handle_t *g_zfs;

static FILE *mnttab_file;
static char history_str[HIS_MAX_RECORD_LEN];
static boolean_t log_history = B_TRUE;

static int zfs_do_clone(int argc, char **argv);
static int zfs_do_create(int argc, char **argv);
static int zfs_do_destroy(int argc, char **argv);
static int zfs_do_get(int argc, char **argv);
static int zfs_do_inherit(int argc, char **argv);
static int zfs_do_list(int argc, char **argv);
static int zfs_do_mount(int argc, char **argv);
static int zfs_do_rename(int argc, char **argv);
static int zfs_do_rollback(int argc, char **argv);
static int zfs_do_set(int argc, char **argv);
static int zfs_do_upgrade(int argc, char **argv);
static int zfs_do_snapshot(int argc, char **argv);
static int zfs_do_unmount(int argc, char **argv);
static int zfs_do_share(int argc, char **argv);
static int zfs_do_unshare(int argc, char **argv);
static int zfs_do_send(int argc, char **argv);
static int zfs_do_receive(int argc, char **argv);
static int zfs_do_promote(int argc, char **argv);
static int zfs_do_userspace(int argc, char **argv);
static int zfs_do_allow(int argc, char **argv);
static int zfs_do_unallow(int argc, char **argv);
static int zfs_do_hold(int argc, char **argv);
static int zfs_do_holds(int argc, char **argv);
static int zfs_do_release(int argc, char **argv);
static int zfs_do_diff(int argc, char **argv);
static int zfs_do_jail(int argc, char **argv);
static int zfs_do_unjail(int argc, char **argv);
static int zfs_do_bookmark(int argc, char **argv);

/*
 * Enable a reasonable set of defaults for libumem debugging on DEBUG builds.
 */

#ifdef DEBUG
const char *
_umem_debug_init(void)
{
	return ("default,verbose"); /* $UMEM_DEBUG setting */
}

const char *
_umem_logging_init(void)
{
	return ("fail,contents"); /* $UMEM_LOGGING setting */
}
#endif

typedef enum {
	HELP_CLONE,
	HELP_CREATE,
	HELP_DESTROY,
	HELP_GET,
	HELP_INHERIT,
	HELP_UPGRADE,
	HELP_JAIL,
	HELP_UNJAIL,
	HELP_LIST,
	HELP_MOUNT,
	HELP_PROMOTE,
	HELP_RECEIVE,
	HELP_RENAME,
	HELP_ROLLBACK,
	HELP_SEND,
	HELP_SET,
	HELP_SHARE,
	HELP_SNAPSHOT,
	HELP_UNMOUNT,
	HELP_UNSHARE,
	HELP_ALLOW,
	HELP_UNALLOW,
	HELP_USERSPACE,
	HELP_GROUPSPACE,
	HELP_HOLD,
	HELP_HOLDS,
	HELP_RELEASE,
	HELP_DIFF,
	HELP_BOOKMARK,
} zfs_help_t;

typedef struct zfs_command {
	const char	*name;
	int		(*func)(int argc, char **argv);
	zfs_help_t	usage;
} zfs_command_t;

/*
 * Master command table.  Each ZFS command has a name, associated function, and
 * usage message.  The usage messages need to be internationalized, so we have
 * to have a function to return the usage message based on a command index.
 *
 * These commands are organized according to how they are displayed in the usage
 * message.  An empty command (one with a NULL name) indicates an empty line in
 * the generic usage message.
 */
static zfs_command_t command_table[] = {
	{ "create",	zfs_do_create,		HELP_CREATE		},
	{ "destroy",	zfs_do_destroy,		HELP_DESTROY		},
	{ NULL },
	{ "snapshot",	zfs_do_snapshot,	HELP_SNAPSHOT		},
	{ "rollback",	zfs_do_rollback,	HELP_ROLLBACK		},
	{ "clone",	zfs_do_clone,		HELP_CLONE		},
	{ "promote",	zfs_do_promote,		HELP_PROMOTE		},
	{ "rename",	zfs_do_rename,		HELP_RENAME		},
	{ "bookmark",	zfs_do_bookmark,	HELP_BOOKMARK		},
	{ NULL },
	{ "list",	zfs_do_list,		HELP_LIST		},
	{ NULL },
	{ "set",	zfs_do_set,		HELP_SET		},
	{ "get",	zfs_do_get,		HELP_GET		},
	{ "inherit",	zfs_do_inherit,		HELP_INHERIT		},
	{ "upgrade",	zfs_do_upgrade,		HELP_UPGRADE		},
	{ "userspace",	zfs_do_userspace,	HELP_USERSPACE		},
	{ "groupspace",	zfs_do_userspace,	HELP_GROUPSPACE		},
	{ NULL },
	{ "mount",	zfs_do_mount,		HELP_MOUNT		},
	{ "unmount",	zfs_do_unmount,		HELP_UNMOUNT		},
	{ "share",	zfs_do_share,		HELP_SHARE		},
	{ "unshare",	zfs_do_unshare,		HELP_UNSHARE		},
	{ NULL },
	{ "send",	zfs_do_send,		HELP_SEND		},
	{ "receive",	zfs_do_receive,		HELP_RECEIVE		},
	{ NULL },
	{ "allow",	zfs_do_allow,		HELP_ALLOW		},
	{ NULL },
	{ "unallow",	zfs_do_unallow,		HELP_UNALLOW		},
	{ NULL },
	{ "hold",	zfs_do_hold,		HELP_HOLD		},
	{ "holds",	zfs_do_holds,		HELP_HOLDS		},
	{ "release",	zfs_do_release,		HELP_RELEASE		},
	{ "diff",	zfs_do_diff,		HELP_DIFF		},
	{ NULL },
	{ "jail",	zfs_do_jail,		HELP_JAIL		},
	{ "unjail",	zfs_do_unjail,		HELP_UNJAIL		},
};

#define	NCOMMAND	(sizeof (command_table) / sizeof (command_table[0]))

zfs_command_t *current_command;

static const char *
get_usage(zfs_help_t idx)
{
	switch (idx) {
	case HELP_CLONE:
		return (gettext("\tclone [-p] [-o property=value] ... "
		    "<snapshot> <filesystem|volume>\n"));
	case HELP_CREATE:
		return (gettext("\tcreate [-pu] [-o property=value] ... "
		    "<filesystem>\n"
		    "\tcreate [-ps] [-b blocksize] [-o property=value] ... "
		    "-V <size> <volume>\n"));
	case HELP_DESTROY:
		return (gettext("\tdestroy [-fnpRrv] <filesystem|volume>\n"
		    "\tdestroy [-dnpRrv] "
		    "<filesystem|volume>@<snap>[%<snap>][,...]\n"
		    "\tdestroy <filesystem|volume>#<bookmark>\n"));
	case HELP_GET:
		return (gettext("\tget [-rHp] [-d max] "
		    "[-o \"all\" | field[,...]]\n"
		    "\t    [-t type[,...]] [-s source[,...]]\n"
		    "\t    <\"all\" | property[,...]> "
		    "[filesystem|volume|snapshot] ...\n"));
	case HELP_INHERIT:
		return (gettext("\tinherit [-rS] <property> "
		    "<filesystem|volume|snapshot> ...\n"));
	case HELP_UPGRADE:
		return (gettext("\tupgrade [-v]\n"
		    "\tupgrade [-r] [-V version] <-a | filesystem ...>\n"));
	case HELP_JAIL:
		return (gettext("\tjail <jailid|jailname> <filesystem>\n"));
	case HELP_UNJAIL:
		return (gettext("\tunjail <jailid|jailname> <filesystem>\n"));
	case HELP_LIST:
		return (gettext("\tlist [-Hp] [-r|-d max] [-o property[,...]] "
		    "[-s property]...\n\t    [-S property]... [-t type[,...]] "
		    "[filesystem|volume|snapshot] ...\n"));
	case HELP_MOUNT:
		return (gettext("\tmount\n"
		    "\tmount [-vO] [-o opts] <-a | filesystem>\n"));
	case HELP_PROMOTE:
		return (gettext("\tpromote <clone-filesystem>\n"));
	case HELP_RECEIVE:
<<<<<<< HEAD
		return (gettext("\treceive|recv [-vnFu] <filesystem|volume|"
		    "snapshot>\n"
		    "\treceive|recv [-vnFu] [-o origin=<snapshot>] [-d | -e] "
		    "<filesystem>\n"));
=======
		return (gettext("\treceive|recv [-vnFu] "
		"[-o <property>] ... [-x <property>] ... [-l <filesystem|volume>] ... "
		"<filesystem|volume|snapshot>\n"
		"\treceive|recv [-vnFu] [-d | -e] "
		"[-o <property>] ... [-x <property>] ... [-l <filesystem|volume>] ... "
		"<filesystem>\n"));
>>>>>>> 3485f190
	case HELP_RENAME:
		return (gettext("\trename [-f] <filesystem|volume|snapshot> "
		    "<filesystem|volume|snapshot>\n"
		    "\trename [-f] -p <filesystem|volume> <filesystem|volume>\n"
		    "\trename -r <snapshot> <snapshot>\n"
		    "\trename -u [-p] <filesystem> <filesystem>"));
	case HELP_ROLLBACK:
		return (gettext("\trollback [-rRf] <snapshot>\n"));
	case HELP_SEND:
		return (gettext("\tsend [-DnPpRvLe] [-[iI] snapshot] "
		    "<snapshot>\n"
		    "\tsend [-Le] [-i snapshot|bookmark] "
		    "<filesystem|volume|snapshot>\n"));
	case HELP_SET:
		return (gettext("\tset <property=value> "
		    "<filesystem|volume|snapshot> ...\n"));
	case HELP_SHARE:
		return (gettext("\tshare <-a | filesystem>\n"));
	case HELP_SNAPSHOT:
		return (gettext("\tsnapshot|snap [-r] [-o property=value] ... "
		    "<filesystem|volume>@<snap> ...\n"));
	case HELP_UNMOUNT:
		return (gettext("\tunmount|umount [-f] "
		    "<-a | filesystem|mountpoint>\n"));
	case HELP_UNSHARE:
		return (gettext("\tunshare "
		    "<-a | filesystem|mountpoint>\n"));
	case HELP_ALLOW:
		return (gettext("\tallow <filesystem|volume>\n"
		    "\tallow [-ldug] "
		    "<\"everyone\"|user|group>[,...] <perm|@setname>[,...]\n"
		    "\t    <filesystem|volume>\n"
		    "\tallow [-ld] -e <perm|@setname>[,...] "
		    "<filesystem|volume>\n"
		    "\tallow -c <perm|@setname>[,...] <filesystem|volume>\n"
		    "\tallow -s @setname <perm|@setname>[,...] "
		    "<filesystem|volume>\n"));
	case HELP_UNALLOW:
		return (gettext("\tunallow [-rldug] "
		    "<\"everyone\"|user|group>[,...]\n"
		    "\t    [<perm|@setname>[,...]] <filesystem|volume>\n"
		    "\tunallow [-rld] -e [<perm|@setname>[,...]] "
		    "<filesystem|volume>\n"
		    "\tunallow [-r] -c [<perm|@setname>[,...]] "
		    "<filesystem|volume>\n"
		    "\tunallow [-r] -s @setname [<perm|@setname>[,...]] "
		    "<filesystem|volume>\n"));
	case HELP_USERSPACE:
		return (gettext("\tuserspace [-Hinp] [-o field[,...]] "
		    "[-s field] ...\n"
		    "\t    [-S field] ... [-t type[,...]] "
		    "<filesystem|snapshot>\n"));
	case HELP_GROUPSPACE:
		return (gettext("\tgroupspace [-Hinp] [-o field[,...]] "
		    "[-s field] ...\n"
		    "\t    [-S field] ... [-t type[,...]] "
		    "<filesystem|snapshot>\n"));
	case HELP_HOLD:
		return (gettext("\thold [-r] <tag> <snapshot> ...\n"));
	case HELP_HOLDS:
		return (gettext("\tholds [-r] <snapshot> ...\n"));
	case HELP_RELEASE:
		return (gettext("\trelease [-r] <tag> <snapshot> ...\n"));
	case HELP_DIFF:
		return (gettext("\tdiff [-FHt] <snapshot> "
		    "[snapshot|filesystem]\n"));
	case HELP_BOOKMARK:
		return (gettext("\tbookmark <snapshot> <bookmark>\n"));
	}

	abort();
	/* NOTREACHED */
}

void
nomem(void)
{
	(void) fprintf(stderr, gettext("internal error: out of memory\n"));
	exit(1);
}

/*
 * Utility function to guarantee malloc() success.
 */

void *
safe_malloc(size_t size)
{
	void *data;

	if ((data = calloc(1, size)) == NULL)
		nomem();

	return (data);
}

static char *
safe_strdup(char *str)
{
	char *dupstr = strdup(str);

	if (dupstr == NULL)
		nomem();

	return (dupstr);
}

/*
 * Callback routine that will print out information for each of
 * the properties.
 */
static int
usage_prop_cb(int prop, void *cb)
{
	FILE *fp = cb;

	(void) fprintf(fp, "\t%-15s ", zfs_prop_to_name(prop));

	if (zfs_prop_readonly(prop))
		(void) fprintf(fp, " NO    ");
	else
		(void) fprintf(fp, "YES    ");

	if (zfs_prop_inheritable(prop))
		(void) fprintf(fp, "  YES   ");
	else
		(void) fprintf(fp, "   NO   ");

	if (zfs_prop_values(prop) == NULL)
		(void) fprintf(fp, "-\n");
	else
		(void) fprintf(fp, "%s\n", zfs_prop_values(prop));

	return (ZPROP_CONT);
}

/*
 * Display usage message.  If we're inside a command, display only the usage for
 * that command.  Otherwise, iterate over the entire command table and display
 * a complete usage message.
 */
static void
usage(boolean_t requested)
{
	int i;
	boolean_t show_properties = B_FALSE;
	FILE *fp = requested ? stdout : stderr;

	if (current_command == NULL) {

		(void) fprintf(fp, gettext("usage: zfs command args ...\n"));
		(void) fprintf(fp,
		    gettext("where 'command' is one of the following:\n\n"));

		for (i = 0; i < NCOMMAND; i++) {
			if (command_table[i].name == NULL)
				(void) fprintf(fp, "\n");
			else
				(void) fprintf(fp, "%s",
				    get_usage(command_table[i].usage));
		}

		(void) fprintf(fp, gettext("\nEach dataset is of the form: "
		    "pool/[dataset/]*dataset[@name]\n"));
	} else {
		(void) fprintf(fp, gettext("usage:\n"));
		(void) fprintf(fp, "%s", get_usage(current_command->usage));
	}

	if (current_command != NULL &&
	    (strcmp(current_command->name, "set") == 0 ||
	    strcmp(current_command->name, "get") == 0 ||
	    strcmp(current_command->name, "inherit") == 0 ||
	    strcmp(current_command->name, "list") == 0))
		show_properties = B_TRUE;

	if (show_properties) {
		(void) fprintf(fp,
		    gettext("\nThe following properties are supported:\n"));

		(void) fprintf(fp, "\n\t%-14s %s  %s   %s\n\n",
		    "PROPERTY", "EDIT", "INHERIT", "VALUES");

		/* Iterate over all properties */
		(void) zprop_iter(usage_prop_cb, fp, B_FALSE, B_TRUE,
		    ZFS_TYPE_DATASET);

		(void) fprintf(fp, "\t%-15s ", "userused@...");
		(void) fprintf(fp, " NO       NO   <size>\n");
		(void) fprintf(fp, "\t%-15s ", "groupused@...");
		(void) fprintf(fp, " NO       NO   <size>\n");
		(void) fprintf(fp, "\t%-15s ", "userquota@...");
		(void) fprintf(fp, "YES       NO   <size> | none\n");
		(void) fprintf(fp, "\t%-15s ", "groupquota@...");
		(void) fprintf(fp, "YES       NO   <size> | none\n");
		(void) fprintf(fp, "\t%-15s ", "written@<snap>");
		(void) fprintf(fp, " NO       NO   <size>\n");

		(void) fprintf(fp, gettext("\nSizes are specified in bytes "
		    "with standard units such as K, M, G, etc.\n"));
		(void) fprintf(fp, gettext("\nUser-defined properties can "
		    "be specified by using a name containing a colon (:).\n"));
		(void) fprintf(fp, gettext("\nThe {user|group}{used|quota}@ "
		    "properties must be appended with\n"
		    "a user or group specifier of one of these forms:\n"
		    "    POSIX name      (eg: \"matt\")\n"
		    "    POSIX id        (eg: \"126829\")\n"
		    "    SMB name@domain (eg: \"matt@sun\")\n"
		    "    SMB SID         (eg: \"S-1-234-567-89\")\n"));
	} else {
		(void) fprintf(fp,
		    gettext("\nFor the property list, run: %s\n"),
		    "zfs set|get");
		(void) fprintf(fp,
		    gettext("\nFor the delegated permission list, run: %s\n"),
		    "zfs allow|unallow");
	}

	/*
	 * See comments at end of main().
	 */
	if (getenv("ZFS_ABORT") != NULL) {
		(void) printf("dumping core by request\n");
		abort();
	}

	exit(requested ? 0 : 2);
}

static int
parsepropname(nvlist_t *props)
{
	char *propname = optarg;

	if (nvlist_lookup_string(props, propname, NULL) == 0) {
		(void) fprintf(stderr, gettext("property '%s' "
		    "specified multiple times\n"), propname);
		return (-1);
	}
	if (nvlist_add_boolean(props, propname))
		nomem();
	return (0);
}

static int
parseprop(nvlist_t *props, char *propname)
{
	char *propval, *strval;

	if ((propval = strchr(propname, '=')) == NULL) {
		(void) fprintf(stderr, gettext("missing "
		    "'=' for -o option\n"));
		return (-1);
	}
	*propval = '\0';
	propval++;
	if (nvlist_lookup_string(props, propname, &strval) == 0) {
		(void) fprintf(stderr, gettext("property '%s' "
		    "specified multiple times\n"), propname);
		return (-1);
	}
	if (nvlist_add_string(props, propname, propval) != 0)
		nomem();
	return (0);
}

static int
parse_depth(char *opt, int *flags)
{
	char *tmp;
	int depth;

	depth = (int)strtol(opt, &tmp, 0);
	if (*tmp) {
		(void) fprintf(stderr,
		    gettext("%s is not an integer\n"), opt);
		usage(B_FALSE);
	}
	if (depth < 0) {
		(void) fprintf(stderr,
		    gettext("Depth can not be negative.\n"));
		usage(B_FALSE);
	}
	*flags |= (ZFS_ITER_DEPTH_LIMIT|ZFS_ITER_RECURSE);
	return (depth);
}

#define	PROGRESS_DELAY 2		/* seconds */

static char *pt_reverse = "\b\b\b\b\b\b\b\b\b\b\b\b\b\b\b\b\b\b\b\b\b\b\b\b\b";
static time_t pt_begin;
static char *pt_header = NULL;
static boolean_t pt_shown;

static void
start_progress_timer(void)
{
	pt_begin = time(NULL) + PROGRESS_DELAY;
	pt_shown = B_FALSE;
}

static void
set_progress_header(char *header)
{
	assert(pt_header == NULL);
	pt_header = safe_strdup(header);
	if (pt_shown) {
		(void) printf("%s: ", header);
		(void) fflush(stdout);
	}
}

static void
update_progress(char *update)
{
	if (!pt_shown && time(NULL) > pt_begin) {
		int len = strlen(update);

		(void) printf("%s: %s%*.*s", pt_header, update, len, len,
		    pt_reverse);
		(void) fflush(stdout);
		pt_shown = B_TRUE;
	} else if (pt_shown) {
		int len = strlen(update);

		(void) printf("%s%*.*s", update, len, len, pt_reverse);
		(void) fflush(stdout);
	}
}

static void
finish_progress(char *done)
{
	if (pt_shown) {
		(void) printf("%s\n", done);
		(void) fflush(stdout);
	}
	free(pt_header);
	pt_header = NULL;
}

/*
 * Check if the dataset is mountable and should be automatically mounted.
 */
static boolean_t
should_auto_mount(zfs_handle_t *zhp)
{
	if (!zfs_prop_valid_for_type(ZFS_PROP_CANMOUNT, zfs_get_type(zhp)))
		return (B_FALSE);
	return (zfs_prop_get_int(zhp, ZFS_PROP_CANMOUNT) == ZFS_CANMOUNT_ON);
}

/*
 * zfs clone [-p] [-o prop=value] ... <snap> <fs | vol>
 *
 * Given an existing dataset, create a writable copy whose initial contents
 * are the same as the source.  The newly created dataset maintains a
 * dependency on the original; the original cannot be destroyed so long as
 * the clone exists.
 *
 * The '-p' flag creates all the non-existing ancestors of the target first.
 */
static int
zfs_do_clone(int argc, char **argv)
{
	zfs_handle_t *zhp = NULL;
	boolean_t parents = B_FALSE;
	nvlist_t *props;
	int ret = 0;
	int c;

	if (nvlist_alloc(&props, NV_UNIQUE_NAME, 0) != 0)
		nomem();

	/* check options */
	while ((c = getopt(argc, argv, "o:p")) != -1) {
		switch (c) {
		case 'o':
			if (parseprop(props, optarg))
				return (1);
			break;
		case 'p':
			parents = B_TRUE;
			break;
		case '?':
			(void) fprintf(stderr, gettext("invalid option '%c'\n"),
			    optopt);
			goto usage;
		}
	}

	argc -= optind;
	argv += optind;

	/* check number of arguments */
	if (argc < 1) {
		(void) fprintf(stderr, gettext("missing source dataset "
		    "argument\n"));
		goto usage;
	}
	if (argc < 2) {
		(void) fprintf(stderr, gettext("missing target dataset "
		    "argument\n"));
		goto usage;
	}
	if (argc > 2) {
		(void) fprintf(stderr, gettext("too many arguments\n"));
		goto usage;
	}

	/* open the source dataset */
	if ((zhp = zfs_open(g_zfs, argv[0], ZFS_TYPE_SNAPSHOT)) == NULL)
		return (1);

	if (parents && zfs_name_valid(argv[1], ZFS_TYPE_FILESYSTEM |
	    ZFS_TYPE_VOLUME)) {
		/*
		 * Now create the ancestors of the target dataset.  If the
		 * target already exists and '-p' option was used we should not
		 * complain.
		 */
		if (zfs_dataset_exists(g_zfs, argv[1], ZFS_TYPE_FILESYSTEM |
		    ZFS_TYPE_VOLUME))
			return (0);
		if (zfs_create_ancestors(g_zfs, argv[1]) != 0)
			return (1);
	}

	/* pass to libzfs */
	ret = zfs_clone(zhp, argv[1], props);

	/* create the mountpoint if necessary */
	if (ret == 0) {
		zfs_handle_t *clone;

		clone = zfs_open(g_zfs, argv[1], ZFS_TYPE_DATASET);
		if (clone != NULL) {
			/*
			 * If the user doesn't want the dataset
			 * automatically mounted, then skip the mount/share
			 * step.
			 */
			if (should_auto_mount(clone)) {
				if ((ret = zfs_mount(clone, NULL, 0)) != 0) {
					(void) fprintf(stderr, gettext("clone "
					    "successfully created, "
					    "but not mounted\n"));
				} else if ((ret = zfs_share(clone)) != 0) {
					(void) fprintf(stderr, gettext("clone "
					    "successfully created, "
					    "but not shared\n"));
				}
			}
			zfs_close(clone);
		}
	}

	zfs_close(zhp);
	nvlist_free(props);

	return (!!ret);

usage:
	if (zhp)
		zfs_close(zhp);
	nvlist_free(props);
	usage(B_FALSE);
	return (-1);
}

/*
 * zfs create [-pu] [-o prop=value] ... fs
 * zfs create [-ps] [-b blocksize] [-o prop=value] ... -V vol size
 *
 * Create a new dataset.  This command can be used to create filesystems
 * and volumes.  Snapshot creation is handled by 'zfs snapshot'.
 * For volumes, the user must specify a size to be used.
 *
 * The '-s' flag applies only to volumes, and indicates that we should not try
 * to set the reservation for this volume.  By default we set a reservation
 * equal to the size for any volume.  For pools with SPA_VERSION >=
 * SPA_VERSION_REFRESERVATION, we set a refreservation instead.
 *
 * The '-p' flag creates all the non-existing ancestors of the target first.
 *
 * The '-u' flag prevents mounting of newly created file system.
 */
static int
zfs_do_create(int argc, char **argv)
{
	zfs_type_t type = ZFS_TYPE_FILESYSTEM;
	zfs_handle_t *zhp = NULL;
	uint64_t volsize;
	int c;
	boolean_t noreserve = B_FALSE;
	boolean_t bflag = B_FALSE;
	boolean_t parents = B_FALSE;
	boolean_t nomount = B_FALSE;
	int ret = 1;
	nvlist_t *props;
	uint64_t intval;

	if (nvlist_alloc(&props, NV_UNIQUE_NAME, 0) != 0)
		nomem();

	/* check options */
	while ((c = getopt(argc, argv, ":V:b:so:pu")) != -1) {
		switch (c) {
		case 'V':
			type = ZFS_TYPE_VOLUME;
			if (zfs_nicestrtonum(g_zfs, optarg, &intval) != 0) {
				(void) fprintf(stderr, gettext("bad volume "
				    "size '%s': %s\n"), optarg,
				    libzfs_error_description(g_zfs));
				goto error;
			}

			if (nvlist_add_uint64(props,
			    zfs_prop_to_name(ZFS_PROP_VOLSIZE), intval) != 0)
				nomem();
			volsize = intval;
			break;
		case 'p':
			parents = B_TRUE;
			break;
		case 'b':
			bflag = B_TRUE;
			if (zfs_nicestrtonum(g_zfs, optarg, &intval) != 0) {
				(void) fprintf(stderr, gettext("bad volume "
				    "block size '%s': %s\n"), optarg,
				    libzfs_error_description(g_zfs));
				goto error;
			}

			if (nvlist_add_uint64(props,
			    zfs_prop_to_name(ZFS_PROP_VOLBLOCKSIZE),
			    intval) != 0)
				nomem();
			break;
		case 'o':
			if (parseprop(props, optarg) != 0)
				goto error;
			break;
		case 's':
			noreserve = B_TRUE;
			break;
		case 'u':
			nomount = B_TRUE;
			break;
		case ':':
			(void) fprintf(stderr, gettext("missing size "
			    "argument\n"));
			goto badusage;
		case '?':
			(void) fprintf(stderr, gettext("invalid option '%c'\n"),
			    optopt);
			goto badusage;
		}
	}

	if ((bflag || noreserve) && type != ZFS_TYPE_VOLUME) {
		(void) fprintf(stderr, gettext("'-s' and '-b' can only be "
		    "used when creating a volume\n"));
		goto badusage;
	}
	if (nomount && type != ZFS_TYPE_FILESYSTEM) {
		(void) fprintf(stderr, gettext("'-u' can only be "
		    "used when creating a file system\n"));
		goto badusage;
	}

	argc -= optind;
	argv += optind;

	/* check number of arguments */
	if (argc == 0) {
		(void) fprintf(stderr, gettext("missing %s argument\n"),
		    zfs_type_to_name(type));
		goto badusage;
	}
	if (argc > 1) {
		(void) fprintf(stderr, gettext("too many arguments\n"));
		goto badusage;
	}

	if (type == ZFS_TYPE_VOLUME && !noreserve) {
		zpool_handle_t *zpool_handle;
		uint64_t spa_version;
		char *p;
		zfs_prop_t resv_prop;
		char *strval;

		if (p = strchr(argv[0], '/'))
			*p = '\0';
		zpool_handle = zpool_open(g_zfs, argv[0]);
		if (p != NULL)
			*p = '/';
		if (zpool_handle == NULL)
			goto error;
		spa_version = zpool_get_prop_int(zpool_handle,
		    ZPOOL_PROP_VERSION, NULL);
		zpool_close(zpool_handle);
		if (spa_version >= SPA_VERSION_REFRESERVATION)
			resv_prop = ZFS_PROP_REFRESERVATION;
		else
			resv_prop = ZFS_PROP_RESERVATION;
		volsize = zvol_volsize_to_reservation(volsize, props);

		if (nvlist_lookup_string(props, zfs_prop_to_name(resv_prop),
		    &strval) != 0) {
			if (nvlist_add_uint64(props,
			    zfs_prop_to_name(resv_prop), volsize) != 0) {
				nvlist_free(props);
				nomem();
			}
		}
	}

	if (parents && zfs_name_valid(argv[0], type)) {
		/*
		 * Now create the ancestors of target dataset.  If the target
		 * already exists and '-p' option was used we should not
		 * complain.
		 */
		if (zfs_dataset_exists(g_zfs, argv[0], type)) {
			ret = 0;
			goto error;
		}
		if (zfs_create_ancestors(g_zfs, argv[0]) != 0)
			goto error;
	}

	/* pass to libzfs */
	if (zfs_create(g_zfs, argv[0], type, props) != 0)
		goto error;

	if ((zhp = zfs_open(g_zfs, argv[0], ZFS_TYPE_DATASET)) == NULL)
		goto error;

	ret = 0;

	/*
	 * Mount and/or share the new filesystem as appropriate.  We provide a
	 * verbose error message to let the user know that their filesystem was
	 * in fact created, even if we failed to mount or share it.
	 * If the user doesn't want the dataset automatically mounted,
	 * then skip the mount/share step altogether.
	 */
	if (!nomount && should_auto_mount(zhp)) {
		if (zfs_mount(zhp, NULL, 0) != 0) {
			(void) fprintf(stderr, gettext("filesystem "
			    "successfully created, but not mounted\n"));
			ret = 1;
		} else if (zfs_share(zhp) != 0) {
			(void) fprintf(stderr, gettext("filesystem "
			    "successfully created, but not shared\n"));
			ret = 1;
		}
	}

error:
	if (zhp)
		zfs_close(zhp);
	nvlist_free(props);
	return (ret);
badusage:
	nvlist_free(props);
	usage(B_FALSE);
	return (2);
}

/*
 * zfs destroy [-rRf] <fs, vol>
 * zfs destroy [-rRd] <snap>
 *
 *	-r	Recursively destroy all children
 *	-R	Recursively destroy all dependents, including clones
 *	-f	Force unmounting of any dependents
 *	-d	If we can't destroy now, mark for deferred destruction
 *
 * Destroys the given dataset.  By default, it will unmount any filesystems,
 * and refuse to destroy a dataset that has any dependents.  A dependent can
 * either be a child, or a clone of a child.
 */
typedef struct destroy_cbdata {
	boolean_t	cb_first;
	boolean_t	cb_force;
	boolean_t	cb_recurse;
	boolean_t	cb_error;
	boolean_t	cb_doclones;
	zfs_handle_t	*cb_target;
	boolean_t	cb_defer_destroy;
	boolean_t	cb_verbose;
	boolean_t	cb_parsable;
	boolean_t	cb_dryrun;
	nvlist_t	*cb_nvl;
	nvlist_t	*cb_batchedsnaps;

	/* first snap in contiguous run */
	char		*cb_firstsnap;
	/* previous snap in contiguous run */
	char		*cb_prevsnap;
	int64_t		cb_snapused;
	char		*cb_snapspec;
	char		*cb_bookmark;
} destroy_cbdata_t;

/*
 * Check for any dependents based on the '-r' or '-R' flags.
 */
static int
destroy_check_dependent(zfs_handle_t *zhp, void *data)
{
	destroy_cbdata_t *cbp = data;
	const char *tname = zfs_get_name(cbp->cb_target);
	const char *name = zfs_get_name(zhp);

	if (strncmp(tname, name, strlen(tname)) == 0 &&
	    (name[strlen(tname)] == '/' || name[strlen(tname)] == '@')) {
		/*
		 * This is a direct descendant, not a clone somewhere else in
		 * the hierarchy.
		 */
		if (cbp->cb_recurse)
			goto out;

		if (cbp->cb_first) {
			(void) fprintf(stderr, gettext("cannot destroy '%s': "
			    "%s has children\n"),
			    zfs_get_name(cbp->cb_target),
			    zfs_type_to_name(zfs_get_type(cbp->cb_target)));
			(void) fprintf(stderr, gettext("use '-r' to destroy "
			    "the following datasets:\n"));
			cbp->cb_first = B_FALSE;
			cbp->cb_error = B_TRUE;
		}

		(void) fprintf(stderr, "%s\n", zfs_get_name(zhp));
	} else {
		/*
		 * This is a clone.  We only want to report this if the '-r'
		 * wasn't specified, or the target is a snapshot.
		 */
		if (!cbp->cb_recurse &&
		    zfs_get_type(cbp->cb_target) != ZFS_TYPE_SNAPSHOT)
			goto out;

		if (cbp->cb_first) {
			(void) fprintf(stderr, gettext("cannot destroy '%s': "
			    "%s has dependent clones\n"),
			    zfs_get_name(cbp->cb_target),
			    zfs_type_to_name(zfs_get_type(cbp->cb_target)));
			(void) fprintf(stderr, gettext("use '-R' to destroy "
			    "the following datasets:\n"));
			cbp->cb_first = B_FALSE;
			cbp->cb_error = B_TRUE;
			cbp->cb_dryrun = B_TRUE;
		}

		(void) fprintf(stderr, "%s\n", zfs_get_name(zhp));
	}

out:
	zfs_close(zhp);
	return (0);
}

static int
destroy_callback(zfs_handle_t *zhp, void *data)
{
	destroy_cbdata_t *cb = data;
	const char *name = zfs_get_name(zhp);

	if (cb->cb_verbose) {
		if (cb->cb_parsable) {
			(void) printf("destroy\t%s\n", name);
		} else if (cb->cb_dryrun) {
			(void) printf(gettext("would destroy %s\n"),
			    name);
		} else {
			(void) printf(gettext("will destroy %s\n"),
			    name);
		}
	}

	/*
	 * Ignore pools (which we've already flagged as an error before getting
	 * here).
	 */
	if (strchr(zfs_get_name(zhp), '/') == NULL &&
	    zfs_get_type(zhp) == ZFS_TYPE_FILESYSTEM) {
		zfs_close(zhp);
		return (0);
	}
	if (cb->cb_dryrun) {
		zfs_close(zhp);
		return (0);
	}

	/*
	 * We batch up all contiguous snapshots (even of different
	 * filesystems) and destroy them with one ioctl.  We can't
	 * simply do all snap deletions and then all fs deletions,
	 * because we must delete a clone before its origin.
	 */
	if (zfs_get_type(zhp) == ZFS_TYPE_SNAPSHOT) {
		fnvlist_add_boolean(cb->cb_batchedsnaps, name);
	} else {
		int error = zfs_destroy_snaps_nvl(g_zfs,
		    cb->cb_batchedsnaps, B_FALSE);
		fnvlist_free(cb->cb_batchedsnaps);
		cb->cb_batchedsnaps = fnvlist_alloc();

		if (error != 0 ||
		    zfs_unmount(zhp, NULL, cb->cb_force ? MS_FORCE : 0) != 0 ||
		    zfs_destroy(zhp, cb->cb_defer_destroy) != 0) {
			zfs_close(zhp);
			return (-1);
		}
	}

	zfs_close(zhp);
	return (0);
}

static int
destroy_print_cb(zfs_handle_t *zhp, void *arg)
{
	destroy_cbdata_t *cb = arg;
	const char *name = zfs_get_name(zhp);
	int err = 0;

	if (nvlist_exists(cb->cb_nvl, name)) {
		if (cb->cb_firstsnap == NULL)
			cb->cb_firstsnap = strdup(name);
		if (cb->cb_prevsnap != NULL)
			free(cb->cb_prevsnap);
		/* this snap continues the current range */
		cb->cb_prevsnap = strdup(name);
		if (cb->cb_firstsnap == NULL || cb->cb_prevsnap == NULL)
			nomem();
		if (cb->cb_verbose) {
			if (cb->cb_parsable) {
				(void) printf("destroy\t%s\n", name);
			} else if (cb->cb_dryrun) {
				(void) printf(gettext("would destroy %s\n"),
				    name);
			} else {
				(void) printf(gettext("will destroy %s\n"),
				    name);
			}
		}
	} else if (cb->cb_firstsnap != NULL) {
		/* end of this range */
		uint64_t used = 0;
		err = lzc_snaprange_space(cb->cb_firstsnap,
		    cb->cb_prevsnap, &used);
		cb->cb_snapused += used;
		free(cb->cb_firstsnap);
		cb->cb_firstsnap = NULL;
		free(cb->cb_prevsnap);
		cb->cb_prevsnap = NULL;
	}
	zfs_close(zhp);
	return (err);
}

static int
destroy_print_snapshots(zfs_handle_t *fs_zhp, destroy_cbdata_t *cb)
{
	int err = 0;
	assert(cb->cb_firstsnap == NULL);
	assert(cb->cb_prevsnap == NULL);
	err = zfs_iter_snapshots_sorted(fs_zhp, destroy_print_cb, cb);
	if (cb->cb_firstsnap != NULL) {
		uint64_t used = 0;
		if (err == 0) {
			err = lzc_snaprange_space(cb->cb_firstsnap,
			    cb->cb_prevsnap, &used);
		}
		cb->cb_snapused += used;
		free(cb->cb_firstsnap);
		cb->cb_firstsnap = NULL;
		free(cb->cb_prevsnap);
		cb->cb_prevsnap = NULL;
	}
	return (err);
}

static int
snapshot_to_nvl_cb(zfs_handle_t *zhp, void *arg)
{
	destroy_cbdata_t *cb = arg;
	int err = 0;

	/* Check for clones. */
	if (!cb->cb_doclones && !cb->cb_defer_destroy) {
		cb->cb_target = zhp;
		cb->cb_first = B_TRUE;
		err = zfs_iter_dependents(zhp, B_TRUE,
		    destroy_check_dependent, cb);
	}

	if (err == 0) {
		if (nvlist_add_boolean(cb->cb_nvl, zfs_get_name(zhp)))
			nomem();
	}
	zfs_close(zhp);
	return (err);
}

static int
gather_snapshots(zfs_handle_t *zhp, void *arg)
{
	destroy_cbdata_t *cb = arg;
	int err = 0;

	err = zfs_iter_snapspec(zhp, cb->cb_snapspec, snapshot_to_nvl_cb, cb);
	if (err == ENOENT)
		err = 0;
	if (err != 0)
		goto out;

	if (cb->cb_verbose) {
		err = destroy_print_snapshots(zhp, cb);
		if (err != 0)
			goto out;
	}

	if (cb->cb_recurse)
		err = zfs_iter_filesystems(zhp, gather_snapshots, cb);

out:
	zfs_close(zhp);
	return (err);
}

static int
destroy_clones(destroy_cbdata_t *cb)
{
	nvpair_t *pair;
	for (pair = nvlist_next_nvpair(cb->cb_nvl, NULL);
	    pair != NULL;
	    pair = nvlist_next_nvpair(cb->cb_nvl, pair)) {
		zfs_handle_t *zhp = zfs_open(g_zfs, nvpair_name(pair),
		    ZFS_TYPE_SNAPSHOT);
		if (zhp != NULL) {
			boolean_t defer = cb->cb_defer_destroy;
			int err = 0;

			/*
			 * We can't defer destroy non-snapshots, so set it to
			 * false while destroying the clones.
			 */
			cb->cb_defer_destroy = B_FALSE;
			err = zfs_iter_dependents(zhp, B_FALSE,
			    destroy_callback, cb);
			cb->cb_defer_destroy = defer;
			zfs_close(zhp);
			if (err != 0)
				return (err);
		}
	}
	return (0);
}

static int
zfs_do_destroy(int argc, char **argv)
{
	destroy_cbdata_t cb = { 0 };
	int rv = 0;
	int err = 0;
	int c;
	zfs_handle_t *zhp = NULL;
	char *at, *pound;
	zfs_type_t type = ZFS_TYPE_DATASET;

	/* check options */
	while ((c = getopt(argc, argv, "vpndfrR")) != -1) {
		switch (c) {
		case 'v':
			cb.cb_verbose = B_TRUE;
			break;
		case 'p':
			cb.cb_verbose = B_TRUE;
			cb.cb_parsable = B_TRUE;
			break;
		case 'n':
			cb.cb_dryrun = B_TRUE;
			break;
		case 'd':
			cb.cb_defer_destroy = B_TRUE;
			type = ZFS_TYPE_SNAPSHOT;
			break;
		case 'f':
			cb.cb_force = B_TRUE;
			break;
		case 'r':
			cb.cb_recurse = B_TRUE;
			break;
		case 'R':
			cb.cb_recurse = B_TRUE;
			cb.cb_doclones = B_TRUE;
			break;
		case '?':
		default:
			(void) fprintf(stderr, gettext("invalid option '%c'\n"),
			    optopt);
			usage(B_FALSE);
		}
	}

	argc -= optind;
	argv += optind;

	/* check number of arguments */
	if (argc == 0) {
		(void) fprintf(stderr, gettext("missing dataset argument\n"));
		usage(B_FALSE);
	}
	if (argc > 1) {
		(void) fprintf(stderr, gettext("too many arguments\n"));
		usage(B_FALSE);
	}

	at = strchr(argv[0], '@');
	pound = strchr(argv[0], '#');
	if (at != NULL) {

		/* Build the list of snaps to destroy in cb_nvl. */
		cb.cb_nvl = fnvlist_alloc();

		*at = '\0';
		zhp = zfs_open(g_zfs, argv[0],
		    ZFS_TYPE_FILESYSTEM | ZFS_TYPE_VOLUME);
		if (zhp == NULL)
			return (1);

		cb.cb_snapspec = at + 1;
		if (gather_snapshots(zfs_handle_dup(zhp), &cb) != 0 ||
		    cb.cb_error) {
			rv = 1;
			goto out;
		}

		if (nvlist_empty(cb.cb_nvl)) {
			(void) fprintf(stderr, gettext("could not find any "
			    "snapshots to destroy; check snapshot names.\n"));
			rv = 1;
			goto out;
		}

		if (cb.cb_verbose) {
			char buf[16];
			zfs_nicenum(cb.cb_snapused, buf, sizeof (buf));
			if (cb.cb_parsable) {
				(void) printf("reclaim\t%llu\n",
				    cb.cb_snapused);
			} else if (cb.cb_dryrun) {
				(void) printf(gettext("would reclaim %s\n"),
				    buf);
			} else {
				(void) printf(gettext("will reclaim %s\n"),
				    buf);
			}
		}

		if (!cb.cb_dryrun) {
			if (cb.cb_doclones) {
				cb.cb_batchedsnaps = fnvlist_alloc();
				err = destroy_clones(&cb);
				if (err == 0) {
					err = zfs_destroy_snaps_nvl(g_zfs,
					    cb.cb_batchedsnaps, B_FALSE);
				}
				if (err != 0) {
					rv = 1;
					goto out;
				}
			}
			if (err == 0) {
				err = zfs_destroy_snaps_nvl(g_zfs, cb.cb_nvl,
				    cb.cb_defer_destroy);
			}
		}

		if (err != 0)
			rv = 1;
	} else if (pound != NULL) {
		int err;
		nvlist_t *nvl;

		if (cb.cb_dryrun) {
			(void) fprintf(stderr,
			    "dryrun is not supported with bookmark\n");
			return (-1);
		}

		if (cb.cb_defer_destroy) {
			(void) fprintf(stderr,
			    "defer destroy is not supported with bookmark\n");
			return (-1);
		}

		if (cb.cb_recurse) {
			(void) fprintf(stderr,
			    "recursive is not supported with bookmark\n");
			return (-1);
		}

		if (!zfs_bookmark_exists(argv[0])) {
			(void) fprintf(stderr, gettext("bookmark '%s' "
			    "does not exist.\n"), argv[0]);
			return (1);
		}

		nvl = fnvlist_alloc();
		fnvlist_add_boolean(nvl, argv[0]);

		err = lzc_destroy_bookmarks(nvl, NULL);
		if (err != 0) {
			(void) zfs_standard_error(g_zfs, err,
			    "cannot destroy bookmark");
		}

		nvlist_free(cb.cb_nvl);

		return (err);
	} else {
		/* Open the given dataset */
		if ((zhp = zfs_open(g_zfs, argv[0], type)) == NULL)
			return (1);

		cb.cb_target = zhp;

		/*
		 * Perform an explicit check for pools before going any further.
		 */
		if (!cb.cb_recurse && strchr(zfs_get_name(zhp), '/') == NULL &&
		    zfs_get_type(zhp) == ZFS_TYPE_FILESYSTEM) {
			(void) fprintf(stderr, gettext("cannot destroy '%s': "
			    "operation does not apply to pools\n"),
			    zfs_get_name(zhp));
			(void) fprintf(stderr, gettext("use 'zfs destroy -r "
			    "%s' to destroy all datasets in the pool\n"),
			    zfs_get_name(zhp));
			(void) fprintf(stderr, gettext("use 'zpool destroy %s' "
			    "to destroy the pool itself\n"), zfs_get_name(zhp));
			rv = 1;
			goto out;
		}

		/*
		 * Check for any dependents and/or clones.
		 */
		cb.cb_first = B_TRUE;
		if (!cb.cb_doclones &&
		    zfs_iter_dependents(zhp, B_TRUE, destroy_check_dependent,
		    &cb) != 0) {
			rv = 1;
			goto out;
		}

		if (cb.cb_error) {
			rv = 1;
			goto out;
		}

		cb.cb_batchedsnaps = fnvlist_alloc();
		if (zfs_iter_dependents(zhp, B_FALSE, destroy_callback,
		    &cb) != 0) {
			rv = 1;
			goto out;
		}

		/*
		 * Do the real thing.  The callback will close the
		 * handle regardless of whether it succeeds or not.
		 */
		err = destroy_callback(zhp, &cb);
		zhp = NULL;
		if (err == 0) {
			err = zfs_destroy_snaps_nvl(g_zfs,
			    cb.cb_batchedsnaps, cb.cb_defer_destroy);
		}
		if (err != 0)
			rv = 1;
	}

out:
	fnvlist_free(cb.cb_batchedsnaps);
	fnvlist_free(cb.cb_nvl);
	if (zhp != NULL)
		zfs_close(zhp);
	return (rv);
}

static boolean_t
is_recvd_column(zprop_get_cbdata_t *cbp)
{
	int i;
	zfs_get_column_t col;

	for (i = 0; i < ZFS_GET_NCOLS &&
	    (col = cbp->cb_columns[i]) != GET_COL_NONE; i++)
		if (col == GET_COL_RECVD)
			return (B_TRUE);
	return (B_FALSE);
}

/*
 * zfs get [-rHp] [-o all | field[,field]...] [-s source[,source]...]
 *	< all | property[,property]... > < fs | snap | vol > ...
 *
 *	-r	recurse over any child datasets
 *	-H	scripted mode.  Headers are stripped, and fields are separated
 *		by tabs instead of spaces.
 *	-o	Set of fields to display.  One of "name,property,value,
 *		received,source". Default is "name,property,value,source".
 *		"all" is an alias for all five.
 *	-s	Set of sources to allow.  One of
 *		"local,default,inherited,received,temporary,none".  Default is
 *		all six.
 *	-p	Display values in parsable (literal) format.
 *
 *  Prints properties for the given datasets.  The user can control which
 *  columns to display as well as which property types to allow.
 */

/*
 * Invoked to display the properties for a single dataset.
 */
static int
get_callback(zfs_handle_t *zhp, void *data)
{
	char buf[ZFS_MAXPROPLEN];
	char rbuf[ZFS_MAXPROPLEN];
	zprop_source_t sourcetype;
	char source[ZFS_MAXNAMELEN];
	zprop_get_cbdata_t *cbp = data;
	nvlist_t *user_props = zfs_get_user_props(zhp);
	zprop_list_t *pl = cbp->cb_proplist;
	nvlist_t *propval;
	char *strval;
	char *sourceval;
	boolean_t received = is_recvd_column(cbp);

	for (; pl != NULL; pl = pl->pl_next) {
		char *recvdval = NULL;
		/*
		 * Skip the special fake placeholder.  This will also skip over
		 * the name property when 'all' is specified.
		 */
		if (pl->pl_prop == ZFS_PROP_NAME &&
		    pl == cbp->cb_proplist)
			continue;

		if (pl->pl_prop != ZPROP_INVAL) {
			if (zfs_prop_get(zhp, pl->pl_prop, buf,
			    sizeof (buf), &sourcetype, source,
			    sizeof (source),
			    cbp->cb_literal) != 0) {
				if (pl->pl_all)
					continue;
				if (!zfs_prop_valid_for_type(pl->pl_prop,
				    ZFS_TYPE_DATASET)) {
					(void) fprintf(stderr,
					    gettext("No such property '%s'\n"),
					    zfs_prop_to_name(pl->pl_prop));
					continue;
				}
				sourcetype = ZPROP_SRC_NONE;
				(void) strlcpy(buf, "-", sizeof (buf));
			}

			if (received && (zfs_prop_get_recvd(zhp,
			    zfs_prop_to_name(pl->pl_prop), rbuf, sizeof (rbuf),
			    cbp->cb_literal) == 0))
				recvdval = rbuf;

			zprop_print_one_property(zfs_get_name(zhp), cbp,
			    zfs_prop_to_name(pl->pl_prop),
			    buf, sourcetype, source, recvdval);
		} else if (zfs_prop_userquota(pl->pl_user_prop)) {
			sourcetype = ZPROP_SRC_LOCAL;

			if (zfs_prop_get_userquota(zhp, pl->pl_user_prop,
			    buf, sizeof (buf), cbp->cb_literal) != 0) {
				sourcetype = ZPROP_SRC_NONE;
				(void) strlcpy(buf, "-", sizeof (buf));
			}

			zprop_print_one_property(zfs_get_name(zhp), cbp,
			    pl->pl_user_prop, buf, sourcetype, source, NULL);
		} else if (zfs_prop_written(pl->pl_user_prop)) {
			sourcetype = ZPROP_SRC_LOCAL;

			if (zfs_prop_get_written(zhp, pl->pl_user_prop,
			    buf, sizeof (buf), cbp->cb_literal) != 0) {
				sourcetype = ZPROP_SRC_NONE;
				(void) strlcpy(buf, "-", sizeof (buf));
			}

			zprop_print_one_property(zfs_get_name(zhp), cbp,
			    pl->pl_user_prop, buf, sourcetype, source, NULL);
		} else {
			if (nvlist_lookup_nvlist(user_props,
			    pl->pl_user_prop, &propval) != 0) {
				if (pl->pl_all)
					continue;
				sourcetype = ZPROP_SRC_NONE;
				strval = "-";
			} else {
				verify(nvlist_lookup_string(propval,
				    ZPROP_VALUE, &strval) == 0);
				verify(nvlist_lookup_string(propval,
				    ZPROP_SOURCE, &sourceval) == 0);

				if (strcmp(sourceval,
				    zfs_get_name(zhp)) == 0) {
					sourcetype = ZPROP_SRC_LOCAL;
				} else if (strcmp(sourceval,
				    ZPROP_SOURCE_VAL_RECVD) == 0) {
					sourcetype = ZPROP_SRC_RECEIVED;
				} else {
					sourcetype = ZPROP_SRC_INHERITED;
					(void) strlcpy(source,
					    sourceval, sizeof (source));
				}
			}

			if (received && (zfs_prop_get_recvd(zhp,
			    pl->pl_user_prop, rbuf, sizeof (rbuf),
			    cbp->cb_literal) == 0))
				recvdval = rbuf;

			zprop_print_one_property(zfs_get_name(zhp), cbp,
			    pl->pl_user_prop, strval, sourcetype,
			    source, recvdval);
		}
	}

	return (0);
}

static int
zfs_do_get(int argc, char **argv)
{
	zprop_get_cbdata_t cb = { 0 };
	int i, c, flags = ZFS_ITER_ARGS_CAN_BE_PATHS;
	int types = ZFS_TYPE_DATASET;
	char *value, *fields;
	int ret = 0;
	int limit = 0;
	zprop_list_t fake_name = { 0 };

	/*
	 * Set up default columns and sources.
	 */
	cb.cb_sources = ZPROP_SRC_ALL;
	cb.cb_columns[0] = GET_COL_NAME;
	cb.cb_columns[1] = GET_COL_PROPERTY;
	cb.cb_columns[2] = GET_COL_VALUE;
	cb.cb_columns[3] = GET_COL_SOURCE;
	cb.cb_type = ZFS_TYPE_DATASET;

	/* check options */
	while ((c = getopt(argc, argv, ":d:o:s:rt:Hp")) != -1) {
		switch (c) {
		case 'p':
			cb.cb_literal = B_TRUE;
			break;
		case 'd':
			limit = parse_depth(optarg, &flags);
			break;
		case 'r':
			flags |= ZFS_ITER_RECURSE;
			break;
		case 'H':
			cb.cb_scripted = B_TRUE;
			break;
		case ':':
			(void) fprintf(stderr, gettext("missing argument for "
			    "'%c' option\n"), optopt);
			usage(B_FALSE);
			break;
		case 'o':
			/*
			 * Process the set of columns to display.  We zero out
			 * the structure to give us a blank slate.
			 */
			bzero(&cb.cb_columns, sizeof (cb.cb_columns));
			i = 0;
			while (*optarg != '\0') {
				static char *col_subopts[] =
				    { "name", "property", "value", "received",
				    "source", "all", NULL };

				if (i == ZFS_GET_NCOLS) {
					(void) fprintf(stderr, gettext("too "
					    "many fields given to -o "
					    "option\n"));
					usage(B_FALSE);
				}

				switch (getsubopt(&optarg, col_subopts,
				    &value)) {
				case 0:
					cb.cb_columns[i++] = GET_COL_NAME;
					break;
				case 1:
					cb.cb_columns[i++] = GET_COL_PROPERTY;
					break;
				case 2:
					cb.cb_columns[i++] = GET_COL_VALUE;
					break;
				case 3:
					cb.cb_columns[i++] = GET_COL_RECVD;
					flags |= ZFS_ITER_RECVD_PROPS;
					break;
				case 4:
					cb.cb_columns[i++] = GET_COL_SOURCE;
					break;
				case 5:
					if (i > 0) {
						(void) fprintf(stderr,
						    gettext("\"all\" conflicts "
						    "with specific fields "
						    "given to -o option\n"));
						usage(B_FALSE);
					}
					cb.cb_columns[0] = GET_COL_NAME;
					cb.cb_columns[1] = GET_COL_PROPERTY;
					cb.cb_columns[2] = GET_COL_VALUE;
					cb.cb_columns[3] = GET_COL_RECVD;
					cb.cb_columns[4] = GET_COL_SOURCE;
					flags |= ZFS_ITER_RECVD_PROPS;
					i = ZFS_GET_NCOLS;
					break;
				default:
					(void) fprintf(stderr,
					    gettext("invalid column name "
					    "'%s'\n"), value);
					usage(B_FALSE);
				}
			}
			break;

		case 's':
			cb.cb_sources = 0;
			while (*optarg != '\0') {
				static char *source_subopts[] = {
					"local", "default", "inherited",
					"received", "temporary", "none",
					NULL };

				switch (getsubopt(&optarg, source_subopts,
				    &value)) {
				case 0:
					cb.cb_sources |= ZPROP_SRC_LOCAL;
					break;
				case 1:
					cb.cb_sources |= ZPROP_SRC_DEFAULT;
					break;
				case 2:
					cb.cb_sources |= ZPROP_SRC_INHERITED;
					break;
				case 3:
					cb.cb_sources |= ZPROP_SRC_RECEIVED;
					break;
				case 4:
					cb.cb_sources |= ZPROP_SRC_TEMPORARY;
					break;
				case 5:
					cb.cb_sources |= ZPROP_SRC_NONE;
					break;
				default:
					(void) fprintf(stderr,
					    gettext("invalid source "
					    "'%s'\n"), value);
					usage(B_FALSE);
				}
			}
			break;

		case 't':
			types = 0;
			flags &= ~ZFS_ITER_PROP_LISTSNAPS;
			while (*optarg != '\0') {
				static char *type_subopts[] = { "filesystem",
				    "volume", "snapshot", "bookmark",
				    "all", NULL };

				switch (getsubopt(&optarg, type_subopts,
				    &value)) {
				case 0:
					types |= ZFS_TYPE_FILESYSTEM;
					break;
				case 1:
					types |= ZFS_TYPE_VOLUME;
					break;
				case 2:
					types |= ZFS_TYPE_SNAPSHOT;
					break;
				case 3:
					types |= ZFS_TYPE_BOOKMARK;
					break;
				case 4:
					types = ZFS_TYPE_DATASET |
					    ZFS_TYPE_BOOKMARK;
					break;

				default:
					(void) fprintf(stderr,
					    gettext("invalid type '%s'\n"),
					    value);
					usage(B_FALSE);
				}
			}
			break;

		case '?':
			(void) fprintf(stderr, gettext("invalid option '%c'\n"),
			    optopt);
			usage(B_FALSE);
		}
	}

	argc -= optind;
	argv += optind;

	if (argc < 1) {
		(void) fprintf(stderr, gettext("missing property "
		    "argument\n"));
		usage(B_FALSE);
	}

	fields = argv[0];

	if (zprop_get_list(g_zfs, fields, &cb.cb_proplist, ZFS_TYPE_DATASET)
	    != 0)
		usage(B_FALSE);

	argc--;
	argv++;

	/*
	 * As part of zfs_expand_proplist(), we keep track of the maximum column
	 * width for each property.  For the 'NAME' (and 'SOURCE') columns, we
	 * need to know the maximum name length.  However, the user likely did
	 * not specify 'name' as one of the properties to fetch, so we need to
	 * make sure we always include at least this property for
	 * print_get_headers() to work properly.
	 */
	if (cb.cb_proplist != NULL) {
		fake_name.pl_prop = ZFS_PROP_NAME;
		fake_name.pl_width = strlen(gettext("NAME"));
		fake_name.pl_next = cb.cb_proplist;
		cb.cb_proplist = &fake_name;
	}

	cb.cb_first = B_TRUE;

	/* run for each object */
	ret = zfs_for_each(argc, argv, flags, types, NULL,
	    &cb.cb_proplist, limit, get_callback, &cb);

	if (cb.cb_proplist == &fake_name)
		zprop_free_list(fake_name.pl_next);
	else
		zprop_free_list(cb.cb_proplist);

	return (ret);
}

/*
 * inherit [-rS] <property> <fs|vol> ...
 *
 *	-r	Recurse over all children
 *	-S	Revert to received value, if any
 *
 * For each dataset specified on the command line, inherit the given property
 * from its parent.  Inheriting a property at the pool level will cause it to
 * use the default value.  The '-r' flag will recurse over all children, and is
 * useful for setting a property on a hierarchy-wide basis, regardless of any
 * local modifications for each dataset.
 */

typedef struct inherit_cbdata {
	const char *cb_propname;
	boolean_t cb_received;
} inherit_cbdata_t;

static int
inherit_recurse_cb(zfs_handle_t *zhp, void *data)
{
	inherit_cbdata_t *cb = data;
	zfs_prop_t prop = zfs_name_to_prop(cb->cb_propname);

	/*
	 * If we're doing it recursively, then ignore properties that
	 * are not valid for this type of dataset.
	 */
	if (prop != ZPROP_INVAL &&
	    !zfs_prop_valid_for_type(prop, zfs_get_type(zhp)))
		return (0);

	return (zfs_prop_inherit(zhp, cb->cb_propname, cb->cb_received) != 0);
}

static int
inherit_cb(zfs_handle_t *zhp, void *data)
{
	inherit_cbdata_t *cb = data;

	return (zfs_prop_inherit(zhp, cb->cb_propname, cb->cb_received) != 0);
}

static int
zfs_do_inherit(int argc, char **argv)
{
	int c;
	zfs_prop_t prop;
	inherit_cbdata_t cb = { 0 };
	char *propname;
	int ret = 0;
	int flags = 0;
	boolean_t received = B_FALSE;

	/* check options */
	while ((c = getopt(argc, argv, "rS")) != -1) {
		switch (c) {
		case 'r':
			flags |= ZFS_ITER_RECURSE;
			break;
		case 'S':
			received = B_TRUE;
			break;
		case '?':
		default:
			(void) fprintf(stderr, gettext("invalid option '%c'\n"),
			    optopt);
			usage(B_FALSE);
		}
	}

	argc -= optind;
	argv += optind;

	/* check number of arguments */
	if (argc < 1) {
		(void) fprintf(stderr, gettext("missing property argument\n"));
		usage(B_FALSE);
	}
	if (argc < 2) {
		(void) fprintf(stderr, gettext("missing dataset argument\n"));
		usage(B_FALSE);
	}

	propname = argv[0];
	argc--;
	argv++;

	if ((prop = zfs_name_to_prop(propname)) != ZPROP_INVAL) {
		if (zfs_prop_readonly(prop)) {
			(void) fprintf(stderr, gettext(
			    "%s property is read-only\n"),
			    propname);
			return (1);
		}
		if (!zfs_prop_inheritable(prop) && !received) {
			(void) fprintf(stderr, gettext("'%s' property cannot "
			    "be inherited\n"), propname);
			if (prop == ZFS_PROP_QUOTA ||
			    prop == ZFS_PROP_RESERVATION ||
			    prop == ZFS_PROP_REFQUOTA ||
			    prop == ZFS_PROP_REFRESERVATION)
				(void) fprintf(stderr, gettext("use 'zfs set "
				    "%s=none' to clear\n"), propname);
			return (1);
		}
		if (received && (prop == ZFS_PROP_VOLSIZE ||
		    prop == ZFS_PROP_VERSION)) {
			(void) fprintf(stderr, gettext("'%s' property cannot "
			    "be reverted to a received value\n"), propname);
			return (1);
		}
	} else if (!zfs_prop_user(propname)) {
		(void) fprintf(stderr, gettext("invalid property '%s'\n"),
		    propname);
		usage(B_FALSE);
	}

	cb.cb_propname = propname;
	cb.cb_received = received;

	if (flags & ZFS_ITER_RECURSE) {
		ret = zfs_for_each(argc, argv, flags, ZFS_TYPE_DATASET,
		    NULL, NULL, 0, inherit_recurse_cb, &cb);
	} else {
		ret = zfs_for_each(argc, argv, flags, ZFS_TYPE_DATASET,
		    NULL, NULL, 0, inherit_cb, &cb);
	}

	return (ret);
}

typedef struct upgrade_cbdata {
	uint64_t cb_numupgraded;
	uint64_t cb_numsamegraded;
	uint64_t cb_numfailed;
	uint64_t cb_version;
	boolean_t cb_newer;
	boolean_t cb_foundone;
	char cb_lastfs[ZFS_MAXNAMELEN];
} upgrade_cbdata_t;

static int
same_pool(zfs_handle_t *zhp, const char *name)
{
	int len1 = strcspn(name, "/@");
	const char *zhname = zfs_get_name(zhp);
	int len2 = strcspn(zhname, "/@");

	if (len1 != len2)
		return (B_FALSE);
	return (strncmp(name, zhname, len1) == 0);
}

static int
upgrade_list_callback(zfs_handle_t *zhp, void *data)
{
	upgrade_cbdata_t *cb = data;
	int version = zfs_prop_get_int(zhp, ZFS_PROP_VERSION);

	/* list if it's old/new */
	if ((!cb->cb_newer && version < ZPL_VERSION) ||
	    (cb->cb_newer && version > ZPL_VERSION)) {
		char *str;
		if (cb->cb_newer) {
			str = gettext("The following filesystems are "
			    "formatted using a newer software version and\n"
			    "cannot be accessed on the current system.\n\n");
		} else {
			str = gettext("The following filesystems are "
			    "out of date, and can be upgraded.  After being\n"
			    "upgraded, these filesystems (and any 'zfs send' "
			    "streams generated from\n"
			    "subsequent snapshots) will no longer be "
			    "accessible by older software versions.\n\n");
		}

		if (!cb->cb_foundone) {
			(void) puts(str);
			(void) printf(gettext("VER  FILESYSTEM\n"));
			(void) printf(gettext("---  ------------\n"));
			cb->cb_foundone = B_TRUE;
		}

		(void) printf("%2u   %s\n", version, zfs_get_name(zhp));
	}

	return (0);
}

static int
upgrade_set_callback(zfs_handle_t *zhp, void *data)
{
	upgrade_cbdata_t *cb = data;
	int version = zfs_prop_get_int(zhp, ZFS_PROP_VERSION);
	int needed_spa_version;
	int spa_version;

	if (zfs_spa_version(zhp, &spa_version) < 0)
		return (-1);

	needed_spa_version = zfs_spa_version_map(cb->cb_version);

	if (needed_spa_version < 0)
		return (-1);

	if (spa_version < needed_spa_version) {
		/* can't upgrade */
		(void) printf(gettext("%s: can not be "
		    "upgraded; the pool version needs to first "
		    "be upgraded\nto version %d\n\n"),
		    zfs_get_name(zhp), needed_spa_version);
		cb->cb_numfailed++;
		return (0);
	}

	/* upgrade */
	if (version < cb->cb_version) {
		char verstr[16];
		(void) snprintf(verstr, sizeof (verstr),
		    "%llu", cb->cb_version);
		if (cb->cb_lastfs[0] && !same_pool(zhp, cb->cb_lastfs)) {
			/*
			 * If they did "zfs upgrade -a", then we could
			 * be doing ioctls to different pools.  We need
			 * to log this history once to each pool, and bypass
			 * the normal history logging that happens in main().
			 */
			(void) zpool_log_history(g_zfs, history_str);
			log_history = B_FALSE;
		}
		if (zfs_prop_set(zhp, "version", verstr) == 0)
			cb->cb_numupgraded++;
		else
			cb->cb_numfailed++;
		(void) strcpy(cb->cb_lastfs, zfs_get_name(zhp));
	} else if (version > cb->cb_version) {
		/* can't downgrade */
		(void) printf(gettext("%s: can not be downgraded; "
		    "it is already at version %u\n"),
		    zfs_get_name(zhp), version);
		cb->cb_numfailed++;
	} else {
		cb->cb_numsamegraded++;
	}
	return (0);
}

/*
 * zfs upgrade
 * zfs upgrade -v
 * zfs upgrade [-r] [-V <version>] <-a | filesystem>
 */
static int
zfs_do_upgrade(int argc, char **argv)
{
	boolean_t all = B_FALSE;
	boolean_t showversions = B_FALSE;
	int ret = 0;
	upgrade_cbdata_t cb = { 0 };
	int c;
	int flags = ZFS_ITER_ARGS_CAN_BE_PATHS;

	/* check options */
	while ((c = getopt(argc, argv, "rvV:a")) != -1) {
		switch (c) {
		case 'r':
			flags |= ZFS_ITER_RECURSE;
			break;
		case 'v':
			showversions = B_TRUE;
			break;
		case 'V':
			if (zfs_prop_string_to_index(ZFS_PROP_VERSION,
			    optarg, &cb.cb_version) != 0) {
				(void) fprintf(stderr,
				    gettext("invalid version %s\n"), optarg);
				usage(B_FALSE);
			}
			break;
		case 'a':
			all = B_TRUE;
			break;
		case '?':
		default:
			(void) fprintf(stderr, gettext("invalid option '%c'\n"),
			    optopt);
			usage(B_FALSE);
		}
	}

	argc -= optind;
	argv += optind;

	if ((!all && !argc) && ((flags & ZFS_ITER_RECURSE) | cb.cb_version))
		usage(B_FALSE);
	if (showversions && (flags & ZFS_ITER_RECURSE || all ||
	    cb.cb_version || argc))
		usage(B_FALSE);
	if ((all || argc) && (showversions))
		usage(B_FALSE);
	if (all && argc)
		usage(B_FALSE);

	if (showversions) {
		/* Show info on available versions. */
		(void) printf(gettext("The following filesystem versions are "
		    "supported:\n\n"));
		(void) printf(gettext("VER  DESCRIPTION\n"));
		(void) printf("---  -----------------------------------------"
		    "---------------\n");
		(void) printf(gettext(" 1   Initial ZFS filesystem version\n"));
		(void) printf(gettext(" 2   Enhanced directory entries\n"));
		(void) printf(gettext(" 3   Case insensitive and filesystem "
		    "user identifier (FUID)\n"));
		(void) printf(gettext(" 4   userquota, groupquota "
		    "properties\n"));
		(void) printf(gettext(" 5   System attributes\n"));
		(void) printf(gettext("\nFor more information on a particular "
		    "version, including supported releases,\n"));
		(void) printf("see the ZFS Administration Guide.\n\n");
		ret = 0;
	} else if (argc || all) {
		/* Upgrade filesystems */
		if (cb.cb_version == 0)
			cb.cb_version = ZPL_VERSION;
		ret = zfs_for_each(argc, argv, flags, ZFS_TYPE_FILESYSTEM,
		    NULL, NULL, 0, upgrade_set_callback, &cb);
		(void) printf(gettext("%llu filesystems upgraded\n"),
		    cb.cb_numupgraded);
		if (cb.cb_numsamegraded) {
			(void) printf(gettext("%llu filesystems already at "
			    "this version\n"),
			    cb.cb_numsamegraded);
		}
		if (cb.cb_numfailed != 0)
			ret = 1;
	} else {
		/* List old-version filesytems */
		boolean_t found;
		(void) printf(gettext("This system is currently running "
		    "ZFS filesystem version %llu.\n\n"), ZPL_VERSION);

		flags |= ZFS_ITER_RECURSE;
		ret = zfs_for_each(0, NULL, flags, ZFS_TYPE_FILESYSTEM,
		    NULL, NULL, 0, upgrade_list_callback, &cb);

		found = cb.cb_foundone;
		cb.cb_foundone = B_FALSE;
		cb.cb_newer = B_TRUE;

		ret = zfs_for_each(0, NULL, flags, ZFS_TYPE_FILESYSTEM,
		    NULL, NULL, 0, upgrade_list_callback, &cb);

		if (!cb.cb_foundone && !found) {
			(void) printf(gettext("All filesystems are "
			    "formatted with the current version.\n"));
		}
	}

	return (ret);
}

/*
 * zfs userspace [-Hinp] [-o field[,...]] [-s field [-s field]...]
 *               [-S field [-S field]...] [-t type[,...]] filesystem | snapshot
 * zfs groupspace [-Hinp] [-o field[,...]] [-s field [-s field]...]
 *                [-S field [-S field]...] [-t type[,...]] filesystem | snapshot
 *
 *	-H      Scripted mode; elide headers and separate columns by tabs.
 *	-i	Translate SID to POSIX ID.
 *	-n	Print numeric ID instead of user/group name.
 *	-o      Control which fields to display.
 *	-p	Use exact (parsable) numeric output.
 *	-s      Specify sort columns, descending order.
 *	-S      Specify sort columns, ascending order.
 *	-t      Control which object types to display.
 *
 *	Displays space consumed by, and quotas on, each user in the specified
 *	filesystem or snapshot.
 */

/* us_field_types, us_field_hdr and us_field_names should be kept in sync */
enum us_field_types {
	USFIELD_TYPE,
	USFIELD_NAME,
	USFIELD_USED,
	USFIELD_QUOTA
};
static char *us_field_hdr[] = { "TYPE", "NAME", "USED", "QUOTA" };
static char *us_field_names[] = { "type", "name", "used", "quota" };
#define	USFIELD_LAST	(sizeof (us_field_names) / sizeof (char *))

#define	USTYPE_PSX_GRP	(1 << 0)
#define	USTYPE_PSX_USR	(1 << 1)
#define	USTYPE_SMB_GRP	(1 << 2)
#define	USTYPE_SMB_USR	(1 << 3)
#define	USTYPE_ALL	\
	(USTYPE_PSX_GRP | USTYPE_PSX_USR | USTYPE_SMB_GRP | USTYPE_SMB_USR)

static int us_type_bits[] = {
	USTYPE_PSX_GRP,
	USTYPE_PSX_USR,
	USTYPE_SMB_GRP,
	USTYPE_SMB_USR,
	USTYPE_ALL
};
static char *us_type_names[] = { "posixgroup", "posixuser", "smbgroup",
	"smbuser", "all" };

typedef struct us_node {
	nvlist_t	*usn_nvl;
	uu_avl_node_t	usn_avlnode;
	uu_list_node_t	usn_listnode;
} us_node_t;

typedef struct us_cbdata {
	nvlist_t	**cb_nvlp;
	uu_avl_pool_t	*cb_avl_pool;
	uu_avl_t	*cb_avl;
	boolean_t	cb_numname;
	boolean_t	cb_nicenum;
	boolean_t	cb_sid2posix;
	zfs_userquota_prop_t cb_prop;
	zfs_sort_column_t *cb_sortcol;
	size_t		cb_width[USFIELD_LAST];
} us_cbdata_t;

static boolean_t us_populated = B_FALSE;

typedef struct {
	zfs_sort_column_t *si_sortcol;
	boolean_t	si_numname;
} us_sort_info_t;

static int
us_field_index(char *field)
{
	int i;

	for (i = 0; i < USFIELD_LAST; i++) {
		if (strcmp(field, us_field_names[i]) == 0)
			return (i);
	}

	return (-1);
}

static int
us_compare(const void *larg, const void *rarg, void *unused)
{
	const us_node_t *l = larg;
	const us_node_t *r = rarg;
	us_sort_info_t *si = (us_sort_info_t *)unused;
	zfs_sort_column_t *sortcol = si->si_sortcol;
	boolean_t numname = si->si_numname;
	nvlist_t *lnvl = l->usn_nvl;
	nvlist_t *rnvl = r->usn_nvl;
	int rc = 0;
	boolean_t lvb, rvb;

	for (; sortcol != NULL; sortcol = sortcol->sc_next) {
		char *lvstr = "";
		char *rvstr = "";
		uint32_t lv32 = 0;
		uint32_t rv32 = 0;
		uint64_t lv64 = 0;
		uint64_t rv64 = 0;
		zfs_prop_t prop = sortcol->sc_prop;
		const char *propname = NULL;
		boolean_t reverse = sortcol->sc_reverse;

		switch (prop) {
		case ZFS_PROP_TYPE:
			propname = "type";
			(void) nvlist_lookup_uint32(lnvl, propname, &lv32);
			(void) nvlist_lookup_uint32(rnvl, propname, &rv32);
			if (rv32 != lv32)
				rc = (rv32 < lv32) ? 1 : -1;
			break;
		case ZFS_PROP_NAME:
			propname = "name";
			if (numname) {
				(void) nvlist_lookup_uint64(lnvl, propname,
				    &lv64);
				(void) nvlist_lookup_uint64(rnvl, propname,
				    &rv64);
				if (rv64 != lv64)
					rc = (rv64 < lv64) ? 1 : -1;
			} else {
				(void) nvlist_lookup_string(lnvl, propname,
				    &lvstr);
				(void) nvlist_lookup_string(rnvl, propname,
				    &rvstr);
				rc = strcmp(lvstr, rvstr);
			}
			break;
		case ZFS_PROP_USED:
		case ZFS_PROP_QUOTA:
			if (!us_populated)
				break;
			if (prop == ZFS_PROP_USED)
				propname = "used";
			else
				propname = "quota";
			(void) nvlist_lookup_uint64(lnvl, propname, &lv64);
			(void) nvlist_lookup_uint64(rnvl, propname, &rv64);
			if (rv64 != lv64)
				rc = (rv64 < lv64) ? 1 : -1;
			break;
		}

		if (rc != 0) {
			if (rc < 0)
				return (reverse ? 1 : -1);
			else
				return (reverse ? -1 : 1);
		}
	}

	/*
	 * If entries still seem to be the same, check if they are of the same
	 * type (smbentity is added only if we are doing SID to POSIX ID
	 * translation where we can have duplicate type/name combinations).
	 */
	if (nvlist_lookup_boolean_value(lnvl, "smbentity", &lvb) == 0 &&
	    nvlist_lookup_boolean_value(rnvl, "smbentity", &rvb) == 0 &&
	    lvb != rvb)
		return (lvb < rvb ? -1 : 1);

	return (0);
}

static inline const char *
us_type2str(unsigned field_type)
{
	switch (field_type) {
	case USTYPE_PSX_USR:
		return ("POSIX User");
	case USTYPE_PSX_GRP:
		return ("POSIX Group");
	case USTYPE_SMB_USR:
		return ("SMB User");
	case USTYPE_SMB_GRP:
		return ("SMB Group");
	default:
		return ("Undefined");
	}
}

static int
userspace_cb(void *arg, const char *domain, uid_t rid, uint64_t space)
{
	us_cbdata_t *cb = (us_cbdata_t *)arg;
	zfs_userquota_prop_t prop = cb->cb_prop;
	char *name = NULL;
	char *propname;
	char sizebuf[32];
	us_node_t *node;
	uu_avl_pool_t *avl_pool = cb->cb_avl_pool;
	uu_avl_t *avl = cb->cb_avl;
	uu_avl_index_t idx;
	nvlist_t *props;
	us_node_t *n;
	zfs_sort_column_t *sortcol = cb->cb_sortcol;
	unsigned type;
	const char *typestr;
	size_t namelen;
	size_t typelen;
	size_t sizelen;
	int typeidx, nameidx, sizeidx;
	us_sort_info_t sortinfo = { sortcol, cb->cb_numname };
	boolean_t smbentity = B_FALSE;

	if (nvlist_alloc(&props, NV_UNIQUE_NAME, 0) != 0)
		nomem();
	node = safe_malloc(sizeof (us_node_t));
	uu_avl_node_init(node, &node->usn_avlnode, avl_pool);
	node->usn_nvl = props;

	if (domain != NULL && domain[0] != '\0') {
		/* SMB */
		char sid[ZFS_MAXNAMELEN + 32];
		uid_t id;
#ifdef illumos
		int err;
		int flag = IDMAP_REQ_FLG_USE_CACHE;
#endif

		smbentity = B_TRUE;

		(void) snprintf(sid, sizeof (sid), "%s-%u", domain, rid);

		if (prop == ZFS_PROP_GROUPUSED || prop == ZFS_PROP_GROUPQUOTA) {
			type = USTYPE_SMB_GRP;
#ifdef illumos
			err = sid_to_id(sid, B_FALSE, &id);
#endif
		} else {
			type = USTYPE_SMB_USR;
#ifdef illumos
			err = sid_to_id(sid, B_TRUE, &id);
#endif
		}

#ifdef illumos
		if (err == 0) {
			rid = id;
			if (!cb->cb_sid2posix) {
				if (type == USTYPE_SMB_USR) {
					(void) idmap_getwinnamebyuid(rid, flag,
					    &name, NULL);
				} else {
					(void) idmap_getwinnamebygid(rid, flag,
					    &name, NULL);
				}
				if (name == NULL)
					name = sid;
			}
		}
#endif
	}

	if (cb->cb_sid2posix || domain == NULL || domain[0] == '\0') {
		/* POSIX or -i */
		if (prop == ZFS_PROP_GROUPUSED || prop == ZFS_PROP_GROUPQUOTA) {
			type = USTYPE_PSX_GRP;
			if (!cb->cb_numname) {
				struct group *g;

				if ((g = getgrgid(rid)) != NULL)
					name = g->gr_name;
			}
		} else {
			type = USTYPE_PSX_USR;
			if (!cb->cb_numname) {
				struct passwd *p;

				if ((p = getpwuid(rid)) != NULL)
					name = p->pw_name;
			}
		}
	}

	/*
	 * Make sure that the type/name combination is unique when doing
	 * SID to POSIX ID translation (hence changing the type from SMB to
	 * POSIX).
	 */
	if (cb->cb_sid2posix &&
	    nvlist_add_boolean_value(props, "smbentity", smbentity) != 0)
		nomem();

	/* Calculate/update width of TYPE field */
	typestr = us_type2str(type);
	typelen = strlen(gettext(typestr));
	typeidx = us_field_index("type");
	if (typelen > cb->cb_width[typeidx])
		cb->cb_width[typeidx] = typelen;
	if (nvlist_add_uint32(props, "type", type) != 0)
		nomem();

	/* Calculate/update width of NAME field */
	if ((cb->cb_numname && cb->cb_sid2posix) || name == NULL) {
		if (nvlist_add_uint64(props, "name", rid) != 0)
			nomem();
		namelen = snprintf(NULL, 0, "%u", rid);
	} else {
		if (nvlist_add_string(props, "name", name) != 0)
			nomem();
		namelen = strlen(name);
	}
	nameidx = us_field_index("name");
	if (namelen > cb->cb_width[nameidx])
		cb->cb_width[nameidx] = namelen;

	/*
	 * Check if this type/name combination is in the list and update it;
	 * otherwise add new node to the list.
	 */
	if ((n = uu_avl_find(avl, node, &sortinfo, &idx)) == NULL) {
		uu_avl_insert(avl, node, idx);
	} else {
		nvlist_free(props);
		free(node);
		node = n;
		props = node->usn_nvl;
	}

	/* Calculate/update width of USED/QUOTA fields */
	if (cb->cb_nicenum)
		zfs_nicenum(space, sizebuf, sizeof (sizebuf));
	else
		(void) snprintf(sizebuf, sizeof (sizebuf), "%llu", space);
	sizelen = strlen(sizebuf);
	if (prop == ZFS_PROP_USERUSED || prop == ZFS_PROP_GROUPUSED) {
		propname = "used";
		if (!nvlist_exists(props, "quota"))
			(void) nvlist_add_uint64(props, "quota", 0);
	} else {
		propname = "quota";
		if (!nvlist_exists(props, "used"))
			(void) nvlist_add_uint64(props, "used", 0);
	}
	sizeidx = us_field_index(propname);
	if (sizelen > cb->cb_width[sizeidx])
		cb->cb_width[sizeidx] = sizelen;

	if (nvlist_add_uint64(props, propname, space) != 0)
		nomem();

	return (0);
}

static void
print_us_node(boolean_t scripted, boolean_t parsable, int *fields, int types,
    size_t *width, us_node_t *node)
{
	nvlist_t *nvl = node->usn_nvl;
	char valstr[ZFS_MAXNAMELEN];
	boolean_t first = B_TRUE;
	int cfield = 0;
	int field;
	uint32_t ustype;

	/* Check type */
	(void) nvlist_lookup_uint32(nvl, "type", &ustype);
	if (!(ustype & types))
		return;

	while ((field = fields[cfield]) != USFIELD_LAST) {
		nvpair_t *nvp = NULL;
		data_type_t type;
		uint32_t val32;
		uint64_t val64;
		char *strval = NULL;

		while ((nvp = nvlist_next_nvpair(nvl, nvp)) != NULL) {
			if (strcmp(nvpair_name(nvp),
			    us_field_names[field]) == 0)
				break;
		}

		type = nvpair_type(nvp);
		switch (type) {
		case DATA_TYPE_UINT32:
			(void) nvpair_value_uint32(nvp, &val32);
			break;
		case DATA_TYPE_UINT64:
			(void) nvpair_value_uint64(nvp, &val64);
			break;
		case DATA_TYPE_STRING:
			(void) nvpair_value_string(nvp, &strval);
			break;
		default:
			(void) fprintf(stderr, "invalid data type\n");
		}

		switch (field) {
		case USFIELD_TYPE:
			strval = (char *)us_type2str(val32);
			break;
		case USFIELD_NAME:
			if (type == DATA_TYPE_UINT64) {
				(void) sprintf(valstr, "%llu", val64);
				strval = valstr;
			}
			break;
		case USFIELD_USED:
		case USFIELD_QUOTA:
			if (type == DATA_TYPE_UINT64) {
				if (parsable) {
					(void) sprintf(valstr, "%llu", val64);
				} else {
					zfs_nicenum(val64, valstr,
					    sizeof (valstr));
				}
				if (field == USFIELD_QUOTA &&
				    strcmp(valstr, "0") == 0)
					strval = "none";
				else
					strval = valstr;
			}
			break;
		}

		if (!first) {
			if (scripted)
				(void) printf("\t");
			else
				(void) printf("  ");
		}
		if (scripted)
			(void) printf("%s", strval);
		else if (field == USFIELD_TYPE || field == USFIELD_NAME)
			(void) printf("%-*s", width[field], strval);
		else
			(void) printf("%*s", width[field], strval);

		first = B_FALSE;
		cfield++;
	}

	(void) printf("\n");
}

static void
print_us(boolean_t scripted, boolean_t parsable, int *fields, int types,
    size_t *width, boolean_t rmnode, uu_avl_t *avl)
{
	us_node_t *node;
	const char *col;
	int cfield = 0;
	int field;

	if (!scripted) {
		boolean_t first = B_TRUE;

		while ((field = fields[cfield]) != USFIELD_LAST) {
			col = gettext(us_field_hdr[field]);
			if (field == USFIELD_TYPE || field == USFIELD_NAME) {
				(void) printf(first ? "%-*s" : "  %-*s",
				    width[field], col);
			} else {
				(void) printf(first ? "%*s" : "  %*s",
				    width[field], col);
			}
			first = B_FALSE;
			cfield++;
		}
		(void) printf("\n");
	}

	for (node = uu_avl_first(avl); node; node = uu_avl_next(avl, node)) {
		print_us_node(scripted, parsable, fields, types, width, node);
		if (rmnode)
			nvlist_free(node->usn_nvl);
	}
}

static int
zfs_do_userspace(int argc, char **argv)
{
	zfs_handle_t *zhp;
	zfs_userquota_prop_t p;

	uu_avl_pool_t *avl_pool;
	uu_avl_t *avl_tree;
	uu_avl_walk_t *walk;
	char *delim;
	char deffields[] = "type,name,used,quota";
	char *ofield = NULL;
	char *tfield = NULL;
	int cfield = 0;
	int fields[256];
	int i;
	boolean_t scripted = B_FALSE;
	boolean_t prtnum = B_FALSE;
	boolean_t parsable = B_FALSE;
	boolean_t sid2posix = B_FALSE;
	int ret = 0;
	int c;
	zfs_sort_column_t *sortcol = NULL;
	int types = USTYPE_PSX_USR | USTYPE_SMB_USR;
	us_cbdata_t cb;
	us_node_t *node;
	us_node_t *rmnode;
	uu_list_pool_t *listpool;
	uu_list_t *list;
	uu_avl_index_t idx = 0;
	uu_list_index_t idx2 = 0;

	if (argc < 2)
		usage(B_FALSE);

	if (strcmp(argv[0], "groupspace") == 0)
		/* Toggle default group types */
		types = USTYPE_PSX_GRP | USTYPE_SMB_GRP;

	while ((c = getopt(argc, argv, "nHpo:s:S:t:i")) != -1) {
		switch (c) {
		case 'n':
			prtnum = B_TRUE;
			break;
		case 'H':
			scripted = B_TRUE;
			break;
		case 'p':
			parsable = B_TRUE;
			break;
		case 'o':
			ofield = optarg;
			break;
		case 's':
		case 'S':
			if (zfs_add_sort_column(&sortcol, optarg,
			    c == 's' ? B_FALSE : B_TRUE) != 0) {
				(void) fprintf(stderr,
				    gettext("invalid field '%s'\n"), optarg);
				usage(B_FALSE);
			}
			break;
		case 't':
			tfield = optarg;
			break;
		case 'i':
			sid2posix = B_TRUE;
			break;
		case ':':
			(void) fprintf(stderr, gettext("missing argument for "
			    "'%c' option\n"), optopt);
			usage(B_FALSE);
			break;
		case '?':
			(void) fprintf(stderr, gettext("invalid option '%c'\n"),
			    optopt);
			usage(B_FALSE);
		}
	}

	argc -= optind;
	argv += optind;

	if (argc < 1) {
		(void) fprintf(stderr, gettext("missing dataset name\n"));
		usage(B_FALSE);
	}
	if (argc > 1) {
		(void) fprintf(stderr, gettext("too many arguments\n"));
		usage(B_FALSE);
	}

	/* Use default output fields if not specified using -o */
	if (ofield == NULL)
		ofield = deffields;
	do {
		if ((delim = strchr(ofield, ',')) != NULL)
			*delim = '\0';
		if ((fields[cfield++] = us_field_index(ofield)) == -1) {
			(void) fprintf(stderr, gettext("invalid type '%s' "
			    "for -o option\n"), ofield);
			return (-1);
		}
		if (delim != NULL)
			ofield = delim + 1;
	} while (delim != NULL);
	fields[cfield] = USFIELD_LAST;

	/* Override output types (-t option) */
	if (tfield != NULL) {
		types = 0;

		do {
			boolean_t found = B_FALSE;

			if ((delim = strchr(tfield, ',')) != NULL)
				*delim = '\0';
			for (i = 0; i < sizeof (us_type_bits) / sizeof (int);
			    i++) {
				if (strcmp(tfield, us_type_names[i]) == 0) {
					found = B_TRUE;
					types |= us_type_bits[i];
					break;
				}
			}
			if (!found) {
				(void) fprintf(stderr, gettext("invalid type "
				    "'%s' for -t option\n"), tfield);
				return (-1);
			}
			if (delim != NULL)
				tfield = delim + 1;
		} while (delim != NULL);
	}

	if ((zhp = zfs_open(g_zfs, argv[0], ZFS_TYPE_DATASET)) == NULL)
		return (1);

	if ((avl_pool = uu_avl_pool_create("us_avl_pool", sizeof (us_node_t),
	    offsetof(us_node_t, usn_avlnode), us_compare, UU_DEFAULT)) == NULL)
		nomem();
	if ((avl_tree = uu_avl_create(avl_pool, NULL, UU_DEFAULT)) == NULL)
		nomem();

	/* Always add default sorting columns */
	(void) zfs_add_sort_column(&sortcol, "type", B_FALSE);
	(void) zfs_add_sort_column(&sortcol, "name", B_FALSE);

	cb.cb_sortcol = sortcol;
	cb.cb_numname = prtnum;
	cb.cb_nicenum = !parsable;
	cb.cb_avl_pool = avl_pool;
	cb.cb_avl = avl_tree;
	cb.cb_sid2posix = sid2posix;

	for (i = 0; i < USFIELD_LAST; i++)
		cb.cb_width[i] = strlen(gettext(us_field_hdr[i]));

	for (p = 0; p < ZFS_NUM_USERQUOTA_PROPS; p++) {
		if (((p == ZFS_PROP_USERUSED || p == ZFS_PROP_USERQUOTA) &&
		    !(types & (USTYPE_PSX_USR | USTYPE_SMB_USR))) ||
		    ((p == ZFS_PROP_GROUPUSED || p == ZFS_PROP_GROUPQUOTA) &&
		    !(types & (USTYPE_PSX_GRP | USTYPE_SMB_GRP))))
			continue;
		cb.cb_prop = p;
		if ((ret = zfs_userspace(zhp, p, userspace_cb, &cb)) != 0)
			return (ret);
	}

	/* Sort the list */
	if ((node = uu_avl_first(avl_tree)) == NULL)
		return (0);

	us_populated = B_TRUE;

	listpool = uu_list_pool_create("tmplist", sizeof (us_node_t),
	    offsetof(us_node_t, usn_listnode), NULL, UU_DEFAULT);
	list = uu_list_create(listpool, NULL, UU_DEFAULT);
	uu_list_node_init(node, &node->usn_listnode, listpool);

	while (node != NULL) {
		rmnode = node;
		node = uu_avl_next(avl_tree, node);
		uu_avl_remove(avl_tree, rmnode);
		if (uu_list_find(list, rmnode, NULL, &idx2) == NULL)
			uu_list_insert(list, rmnode, idx2);
	}

	for (node = uu_list_first(list); node != NULL;
	    node = uu_list_next(list, node)) {
		us_sort_info_t sortinfo = { sortcol, cb.cb_numname };

		if (uu_avl_find(avl_tree, node, &sortinfo, &idx) == NULL)
			uu_avl_insert(avl_tree, node, idx);
	}

	uu_list_destroy(list);
	uu_list_pool_destroy(listpool);

	/* Print and free node nvlist memory */
	print_us(scripted, parsable, fields, types, cb.cb_width, B_TRUE,
	    cb.cb_avl);

	zfs_free_sort_columns(sortcol);

	/* Clean up the AVL tree */
	if ((walk = uu_avl_walk_start(cb.cb_avl, UU_WALK_ROBUST)) == NULL)
		nomem();

	while ((node = uu_avl_walk_next(walk)) != NULL) {
		uu_avl_remove(cb.cb_avl, node);
		free(node);
	}

	uu_avl_walk_end(walk);
	uu_avl_destroy(avl_tree);
	uu_avl_pool_destroy(avl_pool);

	return (ret);
}

/*
 * list [-Hp][-r|-d max] [-o property[,...]] [-s property] ... [-S property] ...
 *      [-t type[,...]] [filesystem|volume|snapshot] ...
 *
 *	-H	Scripted mode; elide headers and separate columns by tabs.
 *	-p	Display values in parsable (literal) format.
 *	-r	Recurse over all children.
 *	-d	Limit recursion by depth.
 *	-o	Control which fields to display.
 *	-s	Specify sort columns, descending order.
 *	-S	Specify sort columns, ascending order.
 *	-t	Control which object types to display.
 *
 * When given no arguments, list all filesystems in the system.
 * Otherwise, list the specified datasets, optionally recursing down them if
 * '-r' is specified.
 */
typedef struct list_cbdata {
	boolean_t	cb_first;
	boolean_t	cb_literal;
	boolean_t	cb_scripted;
	zprop_list_t	*cb_proplist;
} list_cbdata_t;

/*
 * Given a list of columns to display, output appropriate headers for each one.
 */
static void
print_header(list_cbdata_t *cb)
{
	zprop_list_t *pl = cb->cb_proplist;
	char headerbuf[ZFS_MAXPROPLEN];
	const char *header;
	int i;
	boolean_t first = B_TRUE;
	boolean_t right_justify;

	for (; pl != NULL; pl = pl->pl_next) {
		if (!first) {
			(void) printf("  ");
		} else {
			first = B_FALSE;
		}

		right_justify = B_FALSE;
		if (pl->pl_prop != ZPROP_INVAL) {
			header = zfs_prop_column_name(pl->pl_prop);
			right_justify = zfs_prop_align_right(pl->pl_prop);
		} else {
			for (i = 0; pl->pl_user_prop[i] != '\0'; i++)
				headerbuf[i] = toupper(pl->pl_user_prop[i]);
			headerbuf[i] = '\0';
			header = headerbuf;
		}

		if (pl->pl_next == NULL && !right_justify)
			(void) printf("%s", header);
		else if (right_justify)
			(void) printf("%*s", pl->pl_width, header);
		else
			(void) printf("%-*s", pl->pl_width, header);
	}

	(void) printf("\n");
}

/*
 * Given a dataset and a list of fields, print out all the properties according
 * to the described layout.
 */
static void
print_dataset(zfs_handle_t *zhp, list_cbdata_t *cb)
{
	zprop_list_t *pl = cb->cb_proplist;
	boolean_t first = B_TRUE;
	char property[ZFS_MAXPROPLEN];
	nvlist_t *userprops = zfs_get_user_props(zhp);
	nvlist_t *propval;
	char *propstr;
	boolean_t right_justify;

	for (; pl != NULL; pl = pl->pl_next) {
		if (!first) {
			if (cb->cb_scripted)
				(void) printf("\t");
			else
				(void) printf("  ");
		} else {
			first = B_FALSE;
		}

		if (pl->pl_prop == ZFS_PROP_NAME) {
			(void) strlcpy(property, zfs_get_name(zhp),
			    sizeof(property));
			propstr = property;
			right_justify = zfs_prop_align_right(pl->pl_prop);
		} else if (pl->pl_prop != ZPROP_INVAL) {
			if (zfs_prop_get(zhp, pl->pl_prop, property,
			    sizeof (property), NULL, NULL, 0,
			    cb->cb_literal) != 0)
				propstr = "-";
			else
				propstr = property;
			right_justify = zfs_prop_align_right(pl->pl_prop);
		} else if (zfs_prop_userquota(pl->pl_user_prop)) {
			if (zfs_prop_get_userquota(zhp, pl->pl_user_prop,
			    property, sizeof (property), cb->cb_literal) != 0)
				propstr = "-";
			else
				propstr = property;
			right_justify = B_TRUE;
		} else if (zfs_prop_written(pl->pl_user_prop)) {
			if (zfs_prop_get_written(zhp, pl->pl_user_prop,
			    property, sizeof (property), cb->cb_literal) != 0)
				propstr = "-";
			else
				propstr = property;
			right_justify = B_TRUE;
		} else {
			if (nvlist_lookup_nvlist(userprops,
			    pl->pl_user_prop, &propval) != 0)
				propstr = "-";
			else
				verify(nvlist_lookup_string(propval,
				    ZPROP_VALUE, &propstr) == 0);
			right_justify = B_FALSE;
		}

		/*
		 * If this is being called in scripted mode, or if this is the
		 * last column and it is left-justified, don't include a width
		 * format specifier.
		 */
		if (cb->cb_scripted || (pl->pl_next == NULL && !right_justify))
			(void) printf("%s", propstr);
		else if (right_justify)
			(void) printf("%*s", pl->pl_width, propstr);
		else
			(void) printf("%-*s", pl->pl_width, propstr);
	}

	(void) printf("\n");
}

/*
 * Generic callback function to list a dataset or snapshot.
 */
static int
list_callback(zfs_handle_t *zhp, void *data)
{
	list_cbdata_t *cbp = data;

	if (cbp->cb_first) {
		if (!cbp->cb_scripted)
			print_header(cbp);
		cbp->cb_first = B_FALSE;
	}

	print_dataset(zhp, cbp);

	return (0);
}

static int
zfs_do_list(int argc, char **argv)
{
	int c;
	static char default_fields[] =
	    "name,used,available,referenced,mountpoint";
	int types = ZFS_TYPE_DATASET;
	boolean_t types_specified = B_FALSE;
	char *fields = NULL;
	list_cbdata_t cb = { 0 };
	char *value;
	int limit = 0;
	int ret = 0;
	zfs_sort_column_t *sortcol = NULL;
	int flags = ZFS_ITER_PROP_LISTSNAPS | ZFS_ITER_ARGS_CAN_BE_PATHS;

	/* check options */
	while ((c = getopt(argc, argv, "HS:d:o:prs:t:")) != -1) {
		switch (c) {
		case 'o':
			fields = optarg;
			break;
		case 'p':
			cb.cb_literal = B_TRUE;
			flags |= ZFS_ITER_LITERAL_PROPS;
			break;
		case 'd':
			limit = parse_depth(optarg, &flags);
			break;
		case 'r':
			flags |= ZFS_ITER_RECURSE;
			break;
		case 'H':
			cb.cb_scripted = B_TRUE;
			break;
		case 's':
			if (zfs_add_sort_column(&sortcol, optarg,
			    B_FALSE) != 0) {
				(void) fprintf(stderr,
				    gettext("invalid property '%s'\n"), optarg);
				usage(B_FALSE);
			}
			break;
		case 'S':
			if (zfs_add_sort_column(&sortcol, optarg,
			    B_TRUE) != 0) {
				(void) fprintf(stderr,
				    gettext("invalid property '%s'\n"), optarg);
				usage(B_FALSE);
			}
			break;
		case 't':
			types = 0;
			types_specified = B_TRUE;
			flags &= ~ZFS_ITER_PROP_LISTSNAPS;
			while (*optarg != '\0') {
				static char *type_subopts[] = { "filesystem",
				    "volume", "snapshot", "snap", "bookmark",
				    "all", NULL };

				switch (getsubopt(&optarg, type_subopts,
				    &value)) {
				case 0:
					types |= ZFS_TYPE_FILESYSTEM;
					break;
				case 1:
					types |= ZFS_TYPE_VOLUME;
					break;
				case 2:
				case 3:
					types |= ZFS_TYPE_SNAPSHOT;
					break;
				case 4:
					types |= ZFS_TYPE_BOOKMARK;
					break;
				case 5:
					types = ZFS_TYPE_DATASET |
					    ZFS_TYPE_BOOKMARK;
					break;
				default:
					(void) fprintf(stderr,
					    gettext("invalid type '%s'\n"),
					    value);
					usage(B_FALSE);
				}
			}
			break;
		case ':':
			(void) fprintf(stderr, gettext("missing argument for "
			    "'%c' option\n"), optopt);
			usage(B_FALSE);
			break;
		case '?':
			(void) fprintf(stderr, gettext("invalid option '%c'\n"),
			    optopt);
			usage(B_FALSE);
		}
	}

	argc -= optind;
	argv += optind;

	if (fields == NULL)
		fields = default_fields;

	/*
	 * If we are only going to list snapshot names and sort by name,
	 * then we can use faster version.
	 */
	if (strcmp(fields, "name") == 0 && zfs_sort_only_by_name(sortcol))
		flags |= ZFS_ITER_SIMPLE;

	/*
	 * If "-o space" and no types were specified, don't display snapshots.
	 */
	if (strcmp(fields, "space") == 0 && types_specified == B_FALSE)
		types &= ~ZFS_TYPE_SNAPSHOT;

	/*
	 * If the user specifies '-o all', the zprop_get_list() doesn't
	 * normally include the name of the dataset.  For 'zfs list', we always
	 * want this property to be first.
	 */
	if (zprop_get_list(g_zfs, fields, &cb.cb_proplist, ZFS_TYPE_DATASET)
	    != 0)
		usage(B_FALSE);

	cb.cb_first = B_TRUE;

	ret = zfs_for_each(argc, argv, flags, types, sortcol, &cb.cb_proplist,
	    limit, list_callback, &cb);

	zprop_free_list(cb.cb_proplist);
	zfs_free_sort_columns(sortcol);

	if (ret == 0 && cb.cb_first && !cb.cb_scripted)
		(void) printf(gettext("no datasets available\n"));

	return (ret);
}

/*
 * zfs rename [-f] <fs | snap | vol> <fs | snap | vol>
 * zfs rename [-f] -p <fs | vol> <fs | vol>
 * zfs rename -r <snap> <snap>
 * zfs rename -u [-p] <fs> <fs>
 *
 * Renames the given dataset to another of the same type.
 *
 * The '-p' flag creates all the non-existing ancestors of the target first.
 */
/* ARGSUSED */
static int
zfs_do_rename(int argc, char **argv)
{
	zfs_handle_t *zhp;
	renameflags_t flags = { 0 };
	int c;
	int ret = 0;
	int types;
	boolean_t parents = B_FALSE;
	char *snapshot = NULL;

	/* check options */
	while ((c = getopt(argc, argv, "fpru")) != -1) {
		switch (c) {
		case 'p':
			parents = B_TRUE;
			break;
		case 'r':
			flags.recurse = B_TRUE;
			break;
		case 'u':
			flags.nounmount = B_TRUE;
			break;
		case 'f':
			flags.forceunmount = B_TRUE;
			break;
		case '?':
		default:
			(void) fprintf(stderr, gettext("invalid option '%c'\n"),
			    optopt);
			usage(B_FALSE);
		}
	}

	argc -= optind;
	argv += optind;

	/* check number of arguments */
	if (argc < 1) {
		(void) fprintf(stderr, gettext("missing source dataset "
		    "argument\n"));
		usage(B_FALSE);
	}
	if (argc < 2) {
		(void) fprintf(stderr, gettext("missing target dataset "
		    "argument\n"));
		usage(B_FALSE);
	}
	if (argc > 2) {
		(void) fprintf(stderr, gettext("too many arguments\n"));
		usage(B_FALSE);
	}

	if (flags.recurse && parents) {
		(void) fprintf(stderr, gettext("-p and -r options are mutually "
		    "exclusive\n"));
		usage(B_FALSE);
	}

	if (flags.recurse && strchr(argv[0], '@') == 0) {
		(void) fprintf(stderr, gettext("source dataset for recursive "
		    "rename must be a snapshot\n"));
		usage(B_FALSE);
	}

	if (flags.nounmount && parents) {
		(void) fprintf(stderr, gettext("-u and -p options are mutually "
		    "exclusive\n"));
		usage(B_FALSE);
	}

	if (flags.nounmount)
		types = ZFS_TYPE_FILESYSTEM;
	else if (parents)
		types = ZFS_TYPE_FILESYSTEM | ZFS_TYPE_VOLUME;
	else
		types = ZFS_TYPE_DATASET;

	if (flags.recurse) {
		/*
		 * When we do recursive rename we are fine when the given
		 * snapshot for the given dataset doesn't exist - it can
		 * still exists below.
		 */

		snapshot = strchr(argv[0], '@');
		assert(snapshot != NULL);
		*snapshot = '\0';
		snapshot++;
	}

	if ((zhp = zfs_open(g_zfs, argv[0], types)) == NULL)
		return (1);

	/* If we were asked and the name looks good, try to create ancestors. */
	if (parents && zfs_name_valid(argv[1], zfs_get_type(zhp)) &&
	    zfs_create_ancestors(g_zfs, argv[1]) != 0) {
		zfs_close(zhp);
		return (1);
	}

	ret = (zfs_rename(zhp, snapshot, argv[1], flags) != 0);

	zfs_close(zhp);
	return (ret);
}

/*
 * zfs promote <fs>
 *
 * Promotes the given clone fs to be the parent
 */
/* ARGSUSED */
static int
zfs_do_promote(int argc, char **argv)
{
	zfs_handle_t *zhp;
	int ret = 0;

	/* check options */
	if (argc > 1 && argv[1][0] == '-') {
		(void) fprintf(stderr, gettext("invalid option '%c'\n"),
		    argv[1][1]);
		usage(B_FALSE);
	}

	/* check number of arguments */
	if (argc < 2) {
		(void) fprintf(stderr, gettext("missing clone filesystem"
		    " argument\n"));
		usage(B_FALSE);
	}
	if (argc > 2) {
		(void) fprintf(stderr, gettext("too many arguments\n"));
		usage(B_FALSE);
	}

	zhp = zfs_open(g_zfs, argv[1], ZFS_TYPE_FILESYSTEM | ZFS_TYPE_VOLUME);
	if (zhp == NULL)
		return (1);

	ret = (zfs_promote(zhp) != 0);


	zfs_close(zhp);
	return (ret);
}

/*
 * zfs rollback [-rRf] <snapshot>
 *
 *	-r	Delete any intervening snapshots before doing rollback
 *	-R	Delete any snapshots and their clones
 *	-f	ignored for backwards compatability
 *
 * Given a filesystem, rollback to a specific snapshot, discarding any changes
 * since then and making it the active dataset.  If more recent snapshots exist,
 * the command will complain unless the '-r' flag is given.
 */
typedef struct rollback_cbdata {
	uint64_t	cb_create;
	boolean_t	cb_first;
	int		cb_doclones;
	char		*cb_target;
	int		cb_error;
	boolean_t	cb_recurse;
} rollback_cbdata_t;

static int
rollback_check_dependent(zfs_handle_t *zhp, void *data)
{
	rollback_cbdata_t *cbp = data;

	if (cbp->cb_first && cbp->cb_recurse) {
		(void) fprintf(stderr, gettext("cannot rollback to "
		    "'%s': clones of previous snapshots exist\n"),
		    cbp->cb_target);
		(void) fprintf(stderr, gettext("use '-R' to "
		    "force deletion of the following clones and "
		    "dependents:\n"));
		cbp->cb_first = 0;
		cbp->cb_error = 1;
	}

	(void) fprintf(stderr, "%s\n", zfs_get_name(zhp));

	zfs_close(zhp);
	return (0);
}

/*
 * Report any snapshots more recent than the one specified.  Used when '-r' is
 * not specified.  We reuse this same callback for the snapshot dependents - if
 * 'cb_dependent' is set, then this is a dependent and we should report it
 * without checking the transaction group.
 */
static int
rollback_check(zfs_handle_t *zhp, void *data)
{
	rollback_cbdata_t *cbp = data;

	if (cbp->cb_doclones) {
		zfs_close(zhp);
		return (0);
	}

	if (zfs_prop_get_int(zhp, ZFS_PROP_CREATETXG) > cbp->cb_create) {
		if (cbp->cb_first && !cbp->cb_recurse) {
			(void) fprintf(stderr, gettext("cannot "
			    "rollback to '%s': more recent snapshots "
			    "or bookmarks exist\n"),
			    cbp->cb_target);
			(void) fprintf(stderr, gettext("use '-r' to "
			    "force deletion of the following "
			    "snapshots and bookmarks:\n"));
			cbp->cb_first = 0;
			cbp->cb_error = 1;
		}

		if (cbp->cb_recurse) {
			if (zfs_iter_dependents(zhp, B_TRUE,
			    rollback_check_dependent, cbp) != 0) {
				zfs_close(zhp);
				return (-1);
			}
		} else {
			(void) fprintf(stderr, "%s\n",
			    zfs_get_name(zhp));
		}
	}
	zfs_close(zhp);
	return (0);
}

static int
zfs_do_rollback(int argc, char **argv)
{
	int ret = 0;
	int c;
	boolean_t force = B_FALSE;
	rollback_cbdata_t cb = { 0 };
	zfs_handle_t *zhp, *snap;
	char parentname[ZFS_MAXNAMELEN];
	char *delim;

	/* check options */
	while ((c = getopt(argc, argv, "rRf")) != -1) {
		switch (c) {
		case 'r':
			cb.cb_recurse = 1;
			break;
		case 'R':
			cb.cb_recurse = 1;
			cb.cb_doclones = 1;
			break;
		case 'f':
			force = B_TRUE;
			break;
		case '?':
			(void) fprintf(stderr, gettext("invalid option '%c'\n"),
			    optopt);
			usage(B_FALSE);
		}
	}

	argc -= optind;
	argv += optind;

	/* check number of arguments */
	if (argc < 1) {
		(void) fprintf(stderr, gettext("missing dataset argument\n"));
		usage(B_FALSE);
	}
	if (argc > 1) {
		(void) fprintf(stderr, gettext("too many arguments\n"));
		usage(B_FALSE);
	}

	/* open the snapshot */
	if ((snap = zfs_open(g_zfs, argv[0], ZFS_TYPE_SNAPSHOT)) == NULL)
		return (1);

	/* open the parent dataset */
	(void) strlcpy(parentname, argv[0], sizeof (parentname));
	verify((delim = strrchr(parentname, '@')) != NULL);
	*delim = '\0';
	if ((zhp = zfs_open(g_zfs, parentname, ZFS_TYPE_DATASET)) == NULL) {
		zfs_close(snap);
		return (1);
	}

	/*
	 * Check for more recent snapshots and/or clones based on the presence
	 * of '-r' and '-R'.
	 */
	cb.cb_target = argv[0];
	cb.cb_create = zfs_prop_get_int(snap, ZFS_PROP_CREATETXG);
	cb.cb_first = B_TRUE;
	cb.cb_error = 0;
	if ((ret = zfs_iter_snapshots(zhp, B_FALSE, rollback_check, &cb)) != 0)
		goto out;
	if ((ret = zfs_iter_bookmarks(zhp, rollback_check, &cb)) != 0)
		goto out;

	if ((ret = cb.cb_error) != 0)
		goto out;

	/*
	 * Rollback parent to the given snapshot.
	 */
	ret = zfs_rollback(zhp, snap, force);

out:
	zfs_close(snap);
	zfs_close(zhp);

	if (ret == 0)
		return (0);
	else
		return (1);
}

/*
 * zfs set property=value { fs | snap | vol } ...
 *
 * Sets the given property for all datasets specified on the command line.
 */
typedef struct set_cbdata {
	char		*cb_propname;
	char		*cb_value;
} set_cbdata_t;

static int
set_callback(zfs_handle_t *zhp, void *data)
{
	set_cbdata_t *cbp = data;

	if (zfs_prop_set(zhp, cbp->cb_propname, cbp->cb_value) != 0) {
		switch (libzfs_errno(g_zfs)) {
		case EZFS_MOUNTFAILED:
			(void) fprintf(stderr, gettext("property may be set "
			    "but unable to remount filesystem\n"));
			break;
		case EZFS_SHARENFSFAILED:
			(void) fprintf(stderr, gettext("property may be set "
			    "but unable to reshare filesystem\n"));
			break;
		}
		return (1);
	}
	return (0);
}

static int
zfs_do_set(int argc, char **argv)
{
	set_cbdata_t cb;
	int ret = 0;

	/* check for options */
	if (argc > 1 && argv[1][0] == '-') {
		(void) fprintf(stderr, gettext("invalid option '%c'\n"),
		    argv[1][1]);
		usage(B_FALSE);
	}

	/* check number of arguments */
	if (argc < 2) {
		(void) fprintf(stderr, gettext("missing property=value "
		    "argument\n"));
		usage(B_FALSE);
	}
	if (argc < 3) {
		(void) fprintf(stderr, gettext("missing dataset name\n"));
		usage(B_FALSE);
	}

	/* validate property=value argument */
	cb.cb_propname = argv[1];
	if (((cb.cb_value = strchr(cb.cb_propname, '=')) == NULL) ||
	    (cb.cb_value[1] == '\0')) {
		(void) fprintf(stderr, gettext("missing value in "
		    "property=value argument\n"));
		usage(B_FALSE);
	}

	*cb.cb_value = '\0';
	cb.cb_value++;

	if (*cb.cb_propname == '\0') {
		(void) fprintf(stderr,
		    gettext("missing property in property=value argument\n"));
		usage(B_FALSE);
	}

	ret = zfs_for_each(argc - 2, argv + 2, 0,
	    ZFS_TYPE_DATASET, NULL, NULL, 0, set_callback, &cb);

	return (ret);
}

typedef struct snap_cbdata {
	nvlist_t *sd_nvl;
	boolean_t sd_recursive;
	const char *sd_snapname;
} snap_cbdata_t;

static int
zfs_snapshot_cb(zfs_handle_t *zhp, void *arg)
{
	snap_cbdata_t *sd = arg;
	char *name;
	int rv = 0;
	int error;

	if (sd->sd_recursive &&
	    zfs_prop_get_int(zhp, ZFS_PROP_INCONSISTENT) != 0) {
		zfs_close(zhp);
		return (0);
	}

	error = asprintf(&name, "%s@%s", zfs_get_name(zhp), sd->sd_snapname);
	if (error == -1)
		nomem();
	fnvlist_add_boolean(sd->sd_nvl, name);
	free(name);

	if (sd->sd_recursive)
		rv = zfs_iter_filesystems(zhp, zfs_snapshot_cb, sd);
	zfs_close(zhp);
	return (rv);
}

/*
 * zfs snapshot [-r] [-o prop=value] ... <fs@snap>
 *
 * Creates a snapshot with the given name.  While functionally equivalent to
 * 'zfs create', it is a separate command to differentiate intent.
 */
static int
zfs_do_snapshot(int argc, char **argv)
{
	int ret = 0;
	int c;
	nvlist_t *props;
	snap_cbdata_t sd = { 0 };
	boolean_t multiple_snaps = B_FALSE;

	if (nvlist_alloc(&props, NV_UNIQUE_NAME, 0) != 0)
		nomem();
	if (nvlist_alloc(&sd.sd_nvl, NV_UNIQUE_NAME, 0) != 0)
		nomem();

	/* check options */
	while ((c = getopt(argc, argv, "ro:")) != -1) {
		switch (c) {
		case 'o':
			if (parseprop(props, optarg) != 0)
				return (1);
			break;
		case 'r':
			sd.sd_recursive = B_TRUE;
			multiple_snaps = B_TRUE;
			break;
		case '?':
			(void) fprintf(stderr, gettext("invalid option '%c'\n"),
			    optopt);
			goto usage;
		}
	}

	argc -= optind;
	argv += optind;

	/* check number of arguments */
	if (argc < 1) {
		(void) fprintf(stderr, gettext("missing snapshot argument\n"));
		goto usage;
	}

	if (argc > 1)
		multiple_snaps = B_TRUE;
	for (; argc > 0; argc--, argv++) {
		char *atp;
		zfs_handle_t *zhp;

		atp = strchr(argv[0], '@');
		if (atp == NULL)
			goto usage;
		*atp = '\0';
		sd.sd_snapname = atp + 1;
		zhp = zfs_open(g_zfs, argv[0],
		    ZFS_TYPE_FILESYSTEM | ZFS_TYPE_VOLUME);
		if (zhp == NULL)
			goto usage;
		if (zfs_snapshot_cb(zhp, &sd) != 0)
			goto usage;
	}

	ret = zfs_snapshot_nvl(g_zfs, sd.sd_nvl, props);
	nvlist_free(sd.sd_nvl);
	nvlist_free(props);
	if (ret != 0 && multiple_snaps)
		(void) fprintf(stderr, gettext("no snapshots were created\n"));
	return (ret != 0);

usage:
	nvlist_free(sd.sd_nvl);
	nvlist_free(props);
	usage(B_FALSE);
	return (-1);
}

/*
 * Send a backup stream to stdout.
 */
static int
zfs_do_send(int argc, char **argv)
{
	char *fromname = NULL;
	char *toname = NULL;
	char *cp;
	zfs_handle_t *zhp;
	sendflags_t flags = { 0 };
	int c, err;
	nvlist_t *dbgnv = NULL;
	boolean_t extraverbose = B_FALSE;

	/* check options */
	while ((c = getopt(argc, argv, ":i:I:RDpvnPLe")) != -1) {
		switch (c) {
		case 'i':
			if (fromname)
				usage(B_FALSE);
			fromname = optarg;
			break;
		case 'I':
			if (fromname)
				usage(B_FALSE);
			fromname = optarg;
			flags.doall = B_TRUE;
			break;
		case 'R':
			flags.replicate = B_TRUE;
			break;
		case 'p':
			flags.props = B_TRUE;
			break;
		case 'P':
			flags.parsable = B_TRUE;
			flags.verbose = B_TRUE;
			break;
		case 'v':
			if (flags.verbose)
				extraverbose = B_TRUE;
			flags.verbose = B_TRUE;
			flags.progress = B_TRUE;
			break;
		case 'D':
			flags.dedup = B_TRUE;
			break;
		case 'n':
			flags.dryrun = B_TRUE;
			break;
		case 'L':
			flags.largeblock = B_TRUE;
			break;
		case 'e':
			flags.embed_data = B_TRUE;
			break;
		case ':':
			(void) fprintf(stderr, gettext("missing argument for "
			    "'%c' option\n"), optopt);
			usage(B_FALSE);
			break;
		case '?':
			(void) fprintf(stderr, gettext("invalid option '%c'\n"),
			    optopt);
			usage(B_FALSE);
		}
	}

	argc -= optind;
	argv += optind;

	/* check number of arguments */
	if (argc < 1) {
		(void) fprintf(stderr, gettext("missing snapshot argument\n"));
		usage(B_FALSE);
	}
	if (argc > 1) {
		(void) fprintf(stderr, gettext("too many arguments\n"));
		usage(B_FALSE);
	}

	if (!flags.dryrun && isatty(STDOUT_FILENO)) {
		(void) fprintf(stderr,
		    gettext("Error: Stream can not be written to a terminal.\n"
		    "You must redirect standard output.\n"));
		return (1);
	}

	/*
	 * Special case sending a filesystem, or from a bookmark.
	 */
	if (strchr(argv[0], '@') == NULL ||
	    (fromname && strchr(fromname, '#') != NULL)) {
		char frombuf[ZFS_MAXNAMELEN];
		enum lzc_send_flags lzc_flags = 0;

		if (flags.replicate || flags.doall || flags.props ||
		    flags.dedup || flags.dryrun || flags.verbose ||
		    flags.progress) {
			(void) fprintf(stderr,
			    gettext("Error: "
			    "Unsupported flag with filesystem or bookmark.\n"));
			return (1);
		}

		zhp = zfs_open(g_zfs, argv[0], ZFS_TYPE_DATASET);
		if (zhp == NULL)
			return (1);

		if (flags.largeblock)
			lzc_flags |= LZC_SEND_FLAG_LARGE_BLOCK;
		if (flags.embed_data)
			lzc_flags |= LZC_SEND_FLAG_EMBED_DATA;

		if (fromname != NULL &&
		    (fromname[0] == '#' || fromname[0] == '@')) {
			/*
			 * Incremental source name begins with # or @.
			 * Default to same fs as target.
			 */
			(void) strncpy(frombuf, argv[0], sizeof (frombuf));
			cp = strchr(frombuf, '@');
			if (cp != NULL)
				*cp = '\0';
			(void) strlcat(frombuf, fromname, sizeof (frombuf));
			fromname = frombuf;
		}
		err = zfs_send_one(zhp, fromname, STDOUT_FILENO, lzc_flags);
		zfs_close(zhp);
		return (err != 0);
	}

	cp = strchr(argv[0], '@');
	*cp = '\0';
	toname = cp + 1;
	zhp = zfs_open(g_zfs, argv[0], ZFS_TYPE_FILESYSTEM | ZFS_TYPE_VOLUME);
	if (zhp == NULL)
		return (1);

	/*
	 * If they specified the full path to the snapshot, chop off
	 * everything except the short name of the snapshot, but special
	 * case if they specify the origin.
	 */
	if (fromname && (cp = strchr(fromname, '@')) != NULL) {
		char origin[ZFS_MAXNAMELEN];
		zprop_source_t src;

		(void) zfs_prop_get(zhp, ZFS_PROP_ORIGIN,
		    origin, sizeof (origin), &src, NULL, 0, B_FALSE);

		if (strcmp(origin, fromname) == 0) {
			fromname = NULL;
			flags.fromorigin = B_TRUE;
		} else {
			*cp = '\0';
			if (cp != fromname && strcmp(argv[0], fromname)) {
				(void) fprintf(stderr,
				    gettext("incremental source must be "
				    "in same filesystem\n"));
				usage(B_FALSE);
			}
			fromname = cp + 1;
			if (strchr(fromname, '@') || strchr(fromname, '/')) {
				(void) fprintf(stderr,
				    gettext("invalid incremental source\n"));
				usage(B_FALSE);
			}
		}
	}

	if (flags.replicate && fromname == NULL)
		flags.doall = B_TRUE;

	err = zfs_send(zhp, fromname, toname, &flags, STDOUT_FILENO, NULL, 0,
	    extraverbose ? &dbgnv : NULL);

	if (extraverbose && dbgnv != NULL) {
		/*
		 * dump_nvlist prints to stdout, but that's been
		 * redirected to a file.  Make it print to stderr
		 * instead.
		 */
		(void) dup2(STDERR_FILENO, STDOUT_FILENO);
		dump_nvlist(dbgnv, 0);
		nvlist_free(dbgnv);
	}
	zfs_close(zhp);

	return (err != 0);
}

/*
 * zfs receive [-vnFu] [-d | -e] [-l <volume|filesystem>] ...
 * [-o property=value] ... [-x property] ... <volume|filesytem|snapshot>
 *
 * Restore a backup stream from stdin.
 */
static int
zfs_do_receive(int argc, char **argv)
{
	nvlist_t *props, *limitds;
	int c, err;
	recvflags_t flags = { 0 };
<<<<<<< HEAD
	nvlist_t *props;
	nvpair_t *nvp = NULL;

	if (nvlist_alloc(&props, NV_UNIQUE_NAME, 0) != 0)
		nomem();

	/* check options */
	while ((c = getopt(argc, argv, ":o:denuvF")) != -1) {
=======
	if (nvlist_alloc(&props, NV_UNIQUE_NAME, 0) != 0)
		nomem();
	if (nvlist_alloc(&limitds, NV_UNIQUE_NAME, 0) != 0)
		nomem();

	/* check options */
	while ((c = getopt(argc, argv, ":del:no:uvx:F")) != -1) {
>>>>>>> 3485f190
		switch (c) {
		case 'o':
			if (parseprop(props, optarg) != 0)
				return (1);
			break;
		case 'd':
			flags.isprefix = B_TRUE;
			break;
		case 'e':
			flags.isprefix = B_TRUE;
			flags.istail = B_TRUE;
			break;
		case 'l':
			if (parsepropname(limitds)) {
				err = 1;
				goto recverror;
			}
			break;
		case 'n':
			flags.dryrun = B_TRUE;
			break;
		case 'o':
			if (parseprop(props)) {
				err = 1;
				goto recverror;
			}
			break;
		case 'u':
			flags.nomount = B_TRUE;
			break;
		case 'v':
			flags.verbose = B_TRUE;
			break;
		case 'x':
			if (parsepropname(props)) {
				err = 1;
				goto recverror;
			}
			break;
		case 'F':
			flags.force = B_TRUE;
			break;
		case ':':
			(void) fprintf(stderr, gettext("missing argument for "
			    "'%c' option\n"), optopt);
			usage(B_FALSE);
			break;
		case '?':
			(void) fprintf(stderr, gettext("invalid option '%c'\n"),
			    optopt);
			usage(B_FALSE);
		}
	}

	argc -= optind;
	argv += optind;

	/* check number of arguments */
	if (argc < 1) {
		(void) fprintf(stderr, gettext("missing snapshot argument\n"));
		usage(B_FALSE);
	}
	if (argc > 1) {
		(void) fprintf(stderr, gettext("too many arguments\n"));
		usage(B_FALSE);
	}

	while ((nvp = nvlist_next_nvpair(props, nvp))) {
		if (strcmp(nvpair_name(nvp), "origin") != 0) {
			(void) fprintf(stderr, gettext("invalid option"));
			usage(B_FALSE);
		}
	}

	if (isatty(STDIN_FILENO)) {
		(void) fprintf(stderr,
		    gettext("Error: Backup stream can not be read "
		    "from a terminal.\n"
		    "You must redirect standard input.\n"));
		return (1);
	}

<<<<<<< HEAD
	err = zfs_receive(g_zfs, argv[0], props, &flags, STDIN_FILENO, NULL);
=======
	if (nvlist_empty(props)) {
		nvlist_free(props);
		props = NULL;
	}

	if (nvlist_empty(limitds)) {
		nvlist_free(limitds);
		limitds = NULL;
	}

	err = zfs_receive(g_zfs, argv[0], &flags, STDIN_FILENO, props, limitds, NULL);

recverror:
	if (props != NULL)
		nvlist_free(props);

	if (limitds != NULL)
		nvlist_free(limitds);
>>>>>>> 3485f190

	return (err != 0);
}

/*
 * allow/unallow stuff
 */
/* copied from zfs/sys/dsl_deleg.h */
#define	ZFS_DELEG_PERM_CREATE		"create"
#define	ZFS_DELEG_PERM_DESTROY		"destroy"
#define	ZFS_DELEG_PERM_SNAPSHOT		"snapshot"
#define	ZFS_DELEG_PERM_ROLLBACK		"rollback"
#define	ZFS_DELEG_PERM_CLONE		"clone"
#define	ZFS_DELEG_PERM_PROMOTE		"promote"
#define	ZFS_DELEG_PERM_RENAME		"rename"
#define	ZFS_DELEG_PERM_MOUNT		"mount"
#define	ZFS_DELEG_PERM_SHARE		"share"
#define	ZFS_DELEG_PERM_SEND		"send"
#define	ZFS_DELEG_PERM_RECEIVE		"receive"
#define	ZFS_DELEG_PERM_ALLOW		"allow"
#define	ZFS_DELEG_PERM_USERPROP		"userprop"
#define	ZFS_DELEG_PERM_VSCAN		"vscan" /* ??? */
#define	ZFS_DELEG_PERM_USERQUOTA	"userquota"
#define	ZFS_DELEG_PERM_GROUPQUOTA	"groupquota"
#define	ZFS_DELEG_PERM_USERUSED		"userused"
#define	ZFS_DELEG_PERM_GROUPUSED	"groupused"
#define	ZFS_DELEG_PERM_HOLD		"hold"
#define	ZFS_DELEG_PERM_RELEASE		"release"
#define	ZFS_DELEG_PERM_DIFF		"diff"
#define	ZFS_DELEG_PERM_BOOKMARK		"bookmark"

#define	ZFS_NUM_DELEG_NOTES ZFS_DELEG_NOTE_NONE

static zfs_deleg_perm_tab_t zfs_deleg_perm_tbl[] = {
	{ ZFS_DELEG_PERM_ALLOW, ZFS_DELEG_NOTE_ALLOW },
	{ ZFS_DELEG_PERM_CLONE, ZFS_DELEG_NOTE_CLONE },
	{ ZFS_DELEG_PERM_CREATE, ZFS_DELEG_NOTE_CREATE },
	{ ZFS_DELEG_PERM_DESTROY, ZFS_DELEG_NOTE_DESTROY },
	{ ZFS_DELEG_PERM_DIFF, ZFS_DELEG_NOTE_DIFF},
	{ ZFS_DELEG_PERM_HOLD, ZFS_DELEG_NOTE_HOLD },
	{ ZFS_DELEG_PERM_MOUNT, ZFS_DELEG_NOTE_MOUNT },
	{ ZFS_DELEG_PERM_PROMOTE, ZFS_DELEG_NOTE_PROMOTE },
	{ ZFS_DELEG_PERM_RECEIVE, ZFS_DELEG_NOTE_RECEIVE },
	{ ZFS_DELEG_PERM_RELEASE, ZFS_DELEG_NOTE_RELEASE },
	{ ZFS_DELEG_PERM_RENAME, ZFS_DELEG_NOTE_RENAME },
	{ ZFS_DELEG_PERM_ROLLBACK, ZFS_DELEG_NOTE_ROLLBACK },
	{ ZFS_DELEG_PERM_SEND, ZFS_DELEG_NOTE_SEND },
	{ ZFS_DELEG_PERM_SHARE, ZFS_DELEG_NOTE_SHARE },
	{ ZFS_DELEG_PERM_SNAPSHOT, ZFS_DELEG_NOTE_SNAPSHOT },
	{ ZFS_DELEG_PERM_BOOKMARK, ZFS_DELEG_NOTE_BOOKMARK },

	{ ZFS_DELEG_PERM_GROUPQUOTA, ZFS_DELEG_NOTE_GROUPQUOTA },
	{ ZFS_DELEG_PERM_GROUPUSED, ZFS_DELEG_NOTE_GROUPUSED },
	{ ZFS_DELEG_PERM_USERPROP, ZFS_DELEG_NOTE_USERPROP },
	{ ZFS_DELEG_PERM_USERQUOTA, ZFS_DELEG_NOTE_USERQUOTA },
	{ ZFS_DELEG_PERM_USERUSED, ZFS_DELEG_NOTE_USERUSED },
	{ NULL, ZFS_DELEG_NOTE_NONE }
};

/* permission structure */
typedef struct deleg_perm {
	zfs_deleg_who_type_t	dp_who_type;
	const char		*dp_name;
	boolean_t		dp_local;
	boolean_t		dp_descend;
} deleg_perm_t;

/* */
typedef struct deleg_perm_node {
	deleg_perm_t		dpn_perm;

	uu_avl_node_t		dpn_avl_node;
} deleg_perm_node_t;

typedef struct fs_perm fs_perm_t;

/* permissions set */
typedef struct who_perm {
	zfs_deleg_who_type_t	who_type;
	const char		*who_name;		/* id */
	char			who_ug_name[256];	/* user/group name */
	fs_perm_t		*who_fsperm;		/* uplink */

	uu_avl_t		*who_deleg_perm_avl;	/* permissions */
} who_perm_t;

/* */
typedef struct who_perm_node {
	who_perm_t	who_perm;
	uu_avl_node_t	who_avl_node;
} who_perm_node_t;

typedef struct fs_perm_set fs_perm_set_t;
/* fs permissions */
struct fs_perm {
	const char		*fsp_name;

	uu_avl_t		*fsp_sc_avl;	/* sets,create */
	uu_avl_t		*fsp_uge_avl;	/* user,group,everyone */

	fs_perm_set_t		*fsp_set;	/* uplink */
};

/* */
typedef struct fs_perm_node {
	fs_perm_t	fspn_fsperm;
	uu_avl_t	*fspn_avl;

	uu_list_node_t	fspn_list_node;
} fs_perm_node_t;

/* top level structure */
struct fs_perm_set {
	uu_list_pool_t	*fsps_list_pool;
	uu_list_t	*fsps_list; /* list of fs_perms */

	uu_avl_pool_t	*fsps_named_set_avl_pool;
	uu_avl_pool_t	*fsps_who_perm_avl_pool;
	uu_avl_pool_t	*fsps_deleg_perm_avl_pool;
};

static inline const char *
deleg_perm_type(zfs_deleg_note_t note)
{
	/* subcommands */
	switch (note) {
		/* SUBCOMMANDS */
		/* OTHER */
	case ZFS_DELEG_NOTE_GROUPQUOTA:
	case ZFS_DELEG_NOTE_GROUPUSED:
	case ZFS_DELEG_NOTE_USERPROP:
	case ZFS_DELEG_NOTE_USERQUOTA:
	case ZFS_DELEG_NOTE_USERUSED:
		/* other */
		return (gettext("other"));
	default:
		return (gettext("subcommand"));
	}
}

static int inline
who_type2weight(zfs_deleg_who_type_t who_type)
{
	int res;
	switch (who_type) {
		case ZFS_DELEG_NAMED_SET_SETS:
		case ZFS_DELEG_NAMED_SET:
			res = 0;
			break;
		case ZFS_DELEG_CREATE_SETS:
		case ZFS_DELEG_CREATE:
			res = 1;
			break;
		case ZFS_DELEG_USER_SETS:
		case ZFS_DELEG_USER:
			res = 2;
			break;
		case ZFS_DELEG_GROUP_SETS:
		case ZFS_DELEG_GROUP:
			res = 3;
			break;
		case ZFS_DELEG_EVERYONE_SETS:
		case ZFS_DELEG_EVERYONE:
			res = 4;
			break;
		default:
			res = -1;
	}

	return (res);
}

/* ARGSUSED */
static int
who_perm_compare(const void *larg, const void *rarg, void *unused)
{
	const who_perm_node_t *l = larg;
	const who_perm_node_t *r = rarg;
	zfs_deleg_who_type_t ltype = l->who_perm.who_type;
	zfs_deleg_who_type_t rtype = r->who_perm.who_type;
	int lweight = who_type2weight(ltype);
	int rweight = who_type2weight(rtype);
	int res = lweight - rweight;
	if (res == 0)
		res = strncmp(l->who_perm.who_name, r->who_perm.who_name,
		    ZFS_MAX_DELEG_NAME-1);

	if (res == 0)
		return (0);
	if (res > 0)
		return (1);
	else
		return (-1);
}

/* ARGSUSED */
static int
deleg_perm_compare(const void *larg, const void *rarg, void *unused)
{
	const deleg_perm_node_t *l = larg;
	const deleg_perm_node_t *r = rarg;
	int res =  strncmp(l->dpn_perm.dp_name, r->dpn_perm.dp_name,
	    ZFS_MAX_DELEG_NAME-1);

	if (res == 0)
		return (0);

	if (res > 0)
		return (1);
	else
		return (-1);
}

static inline void
fs_perm_set_init(fs_perm_set_t *fspset)
{
	bzero(fspset, sizeof (fs_perm_set_t));

	if ((fspset->fsps_list_pool = uu_list_pool_create("fsps_list_pool",
	    sizeof (fs_perm_node_t), offsetof(fs_perm_node_t, fspn_list_node),
	    NULL, UU_DEFAULT)) == NULL)
		nomem();
	if ((fspset->fsps_list = uu_list_create(fspset->fsps_list_pool, NULL,
	    UU_DEFAULT)) == NULL)
		nomem();

	if ((fspset->fsps_named_set_avl_pool = uu_avl_pool_create(
	    "named_set_avl_pool", sizeof (who_perm_node_t), offsetof(
	    who_perm_node_t, who_avl_node), who_perm_compare,
	    UU_DEFAULT)) == NULL)
		nomem();

	if ((fspset->fsps_who_perm_avl_pool = uu_avl_pool_create(
	    "who_perm_avl_pool", sizeof (who_perm_node_t), offsetof(
	    who_perm_node_t, who_avl_node), who_perm_compare,
	    UU_DEFAULT)) == NULL)
		nomem();

	if ((fspset->fsps_deleg_perm_avl_pool = uu_avl_pool_create(
	    "deleg_perm_avl_pool", sizeof (deleg_perm_node_t), offsetof(
	    deleg_perm_node_t, dpn_avl_node), deleg_perm_compare, UU_DEFAULT))
	    == NULL)
		nomem();
}

static inline void fs_perm_fini(fs_perm_t *);
static inline void who_perm_fini(who_perm_t *);

static inline void
fs_perm_set_fini(fs_perm_set_t *fspset)
{
	fs_perm_node_t *node = uu_list_first(fspset->fsps_list);

	while (node != NULL) {
		fs_perm_node_t *next_node =
		    uu_list_next(fspset->fsps_list, node);
		fs_perm_t *fsperm = &node->fspn_fsperm;
		fs_perm_fini(fsperm);
		uu_list_remove(fspset->fsps_list, node);
		free(node);
		node = next_node;
	}

	uu_avl_pool_destroy(fspset->fsps_named_set_avl_pool);
	uu_avl_pool_destroy(fspset->fsps_who_perm_avl_pool);
	uu_avl_pool_destroy(fspset->fsps_deleg_perm_avl_pool);
}

static inline void
deleg_perm_init(deleg_perm_t *deleg_perm, zfs_deleg_who_type_t type,
    const char *name)
{
	deleg_perm->dp_who_type = type;
	deleg_perm->dp_name = name;
}

static inline void
who_perm_init(who_perm_t *who_perm, fs_perm_t *fsperm,
    zfs_deleg_who_type_t type, const char *name)
{
	uu_avl_pool_t	*pool;
	pool = fsperm->fsp_set->fsps_deleg_perm_avl_pool;

	bzero(who_perm, sizeof (who_perm_t));

	if ((who_perm->who_deleg_perm_avl = uu_avl_create(pool, NULL,
	    UU_DEFAULT)) == NULL)
		nomem();

	who_perm->who_type = type;
	who_perm->who_name = name;
	who_perm->who_fsperm = fsperm;
}

static inline void
who_perm_fini(who_perm_t *who_perm)
{
	deleg_perm_node_t *node = uu_avl_first(who_perm->who_deleg_perm_avl);

	while (node != NULL) {
		deleg_perm_node_t *next_node =
		    uu_avl_next(who_perm->who_deleg_perm_avl, node);

		uu_avl_remove(who_perm->who_deleg_perm_avl, node);
		free(node);
		node = next_node;
	}

	uu_avl_destroy(who_perm->who_deleg_perm_avl);
}

static inline void
fs_perm_init(fs_perm_t *fsperm, fs_perm_set_t *fspset, const char *fsname)
{
	uu_avl_pool_t	*nset_pool = fspset->fsps_named_set_avl_pool;
	uu_avl_pool_t	*who_pool = fspset->fsps_who_perm_avl_pool;

	bzero(fsperm, sizeof (fs_perm_t));

	if ((fsperm->fsp_sc_avl = uu_avl_create(nset_pool, NULL, UU_DEFAULT))
	    == NULL)
		nomem();

	if ((fsperm->fsp_uge_avl = uu_avl_create(who_pool, NULL, UU_DEFAULT))
	    == NULL)
		nomem();

	fsperm->fsp_set = fspset;
	fsperm->fsp_name = fsname;
}

static inline void
fs_perm_fini(fs_perm_t *fsperm)
{
	who_perm_node_t *node = uu_avl_first(fsperm->fsp_sc_avl);
	while (node != NULL) {
		who_perm_node_t *next_node = uu_avl_next(fsperm->fsp_sc_avl,
		    node);
		who_perm_t *who_perm = &node->who_perm;
		who_perm_fini(who_perm);
		uu_avl_remove(fsperm->fsp_sc_avl, node);
		free(node);
		node = next_node;
	}

	node = uu_avl_first(fsperm->fsp_uge_avl);
	while (node != NULL) {
		who_perm_node_t *next_node = uu_avl_next(fsperm->fsp_uge_avl,
		    node);
		who_perm_t *who_perm = &node->who_perm;
		who_perm_fini(who_perm);
		uu_avl_remove(fsperm->fsp_uge_avl, node);
		free(node);
		node = next_node;
	}

	uu_avl_destroy(fsperm->fsp_sc_avl);
	uu_avl_destroy(fsperm->fsp_uge_avl);
}

static void inline
set_deleg_perm_node(uu_avl_t *avl, deleg_perm_node_t *node,
    zfs_deleg_who_type_t who_type, const char *name, char locality)
{
	uu_avl_index_t idx = 0;

	deleg_perm_node_t *found_node = NULL;
	deleg_perm_t	*deleg_perm = &node->dpn_perm;

	deleg_perm_init(deleg_perm, who_type, name);

	if ((found_node = uu_avl_find(avl, node, NULL, &idx))
	    == NULL)
		uu_avl_insert(avl, node, idx);
	else {
		node = found_node;
		deleg_perm = &node->dpn_perm;
	}


	switch (locality) {
	case ZFS_DELEG_LOCAL:
		deleg_perm->dp_local = B_TRUE;
		break;
	case ZFS_DELEG_DESCENDENT:
		deleg_perm->dp_descend = B_TRUE;
		break;
	case ZFS_DELEG_NA:
		break;
	default:
		assert(B_FALSE); /* invalid locality */
	}
}

static inline int
parse_who_perm(who_perm_t *who_perm, nvlist_t *nvl, char locality)
{
	nvpair_t *nvp = NULL;
	fs_perm_set_t *fspset = who_perm->who_fsperm->fsp_set;
	uu_avl_t *avl = who_perm->who_deleg_perm_avl;
	zfs_deleg_who_type_t who_type = who_perm->who_type;

	while ((nvp = nvlist_next_nvpair(nvl, nvp)) != NULL) {
		const char *name = nvpair_name(nvp);
		data_type_t type = nvpair_type(nvp);
		uu_avl_pool_t *avl_pool = fspset->fsps_deleg_perm_avl_pool;
		deleg_perm_node_t *node =
		    safe_malloc(sizeof (deleg_perm_node_t));

		assert(type == DATA_TYPE_BOOLEAN);

		uu_avl_node_init(node, &node->dpn_avl_node, avl_pool);
		set_deleg_perm_node(avl, node, who_type, name, locality);
	}

	return (0);
}

static inline int
parse_fs_perm(fs_perm_t *fsperm, nvlist_t *nvl)
{
	nvpair_t *nvp = NULL;
	fs_perm_set_t *fspset = fsperm->fsp_set;

	while ((nvp = nvlist_next_nvpair(nvl, nvp)) != NULL) {
		nvlist_t *nvl2 = NULL;
		const char *name = nvpair_name(nvp);
		uu_avl_t *avl = NULL;
		uu_avl_pool_t *avl_pool;
		zfs_deleg_who_type_t perm_type = name[0];
		char perm_locality = name[1];
		const char *perm_name = name + 3;
		boolean_t is_set = B_TRUE;
		who_perm_t *who_perm = NULL;

		assert('$' == name[2]);

		if (nvpair_value_nvlist(nvp, &nvl2) != 0)
			return (-1);

		switch (perm_type) {
		case ZFS_DELEG_CREATE:
		case ZFS_DELEG_CREATE_SETS:
		case ZFS_DELEG_NAMED_SET:
		case ZFS_DELEG_NAMED_SET_SETS:
			avl_pool = fspset->fsps_named_set_avl_pool;
			avl = fsperm->fsp_sc_avl;
			break;
		case ZFS_DELEG_USER:
		case ZFS_DELEG_USER_SETS:
		case ZFS_DELEG_GROUP:
		case ZFS_DELEG_GROUP_SETS:
		case ZFS_DELEG_EVERYONE:
		case ZFS_DELEG_EVERYONE_SETS:
			avl_pool = fspset->fsps_who_perm_avl_pool;
			avl = fsperm->fsp_uge_avl;
			break;
		}

		if (is_set) {
			who_perm_node_t *found_node = NULL;
			who_perm_node_t *node = safe_malloc(
			    sizeof (who_perm_node_t));
			who_perm = &node->who_perm;
			uu_avl_index_t idx = 0;

			uu_avl_node_init(node, &node->who_avl_node, avl_pool);
			who_perm_init(who_perm, fsperm, perm_type, perm_name);

			if ((found_node = uu_avl_find(avl, node, NULL, &idx))
			    == NULL) {
				if (avl == fsperm->fsp_uge_avl) {
					uid_t rid = 0;
					struct passwd *p = NULL;
					struct group *g = NULL;
					const char *nice_name = NULL;

					switch (perm_type) {
					case ZFS_DELEG_USER_SETS:
					case ZFS_DELEG_USER:
						rid = atoi(perm_name);
						p = getpwuid(rid);
						if (p)
							nice_name = p->pw_name;
						break;
					case ZFS_DELEG_GROUP_SETS:
					case ZFS_DELEG_GROUP:
						rid = atoi(perm_name);
						g = getgrgid(rid);
						if (g)
							nice_name = g->gr_name;
						break;
					}

					if (nice_name != NULL)
						(void) strlcpy(
						    node->who_perm.who_ug_name,
						    nice_name, 256);
				}

				uu_avl_insert(avl, node, idx);
			} else {
				node = found_node;
				who_perm = &node->who_perm;
			}
		}

		(void) parse_who_perm(who_perm, nvl2, perm_locality);
	}

	return (0);
}

static inline int
parse_fs_perm_set(fs_perm_set_t *fspset, nvlist_t *nvl)
{
	nvpair_t *nvp = NULL;
	uu_avl_index_t idx = 0;

	while ((nvp = nvlist_next_nvpair(nvl, nvp)) != NULL) {
		nvlist_t *nvl2 = NULL;
		const char *fsname = nvpair_name(nvp);
		data_type_t type = nvpair_type(nvp);
		fs_perm_t *fsperm = NULL;
		fs_perm_node_t *node = safe_malloc(sizeof (fs_perm_node_t));
		if (node == NULL)
			nomem();

		fsperm = &node->fspn_fsperm;

		assert(DATA_TYPE_NVLIST == type);

		uu_list_node_init(node, &node->fspn_list_node,
		    fspset->fsps_list_pool);

		idx = uu_list_numnodes(fspset->fsps_list);
		fs_perm_init(fsperm, fspset, fsname);

		if (nvpair_value_nvlist(nvp, &nvl2) != 0)
			return (-1);

		(void) parse_fs_perm(fsperm, nvl2);

		uu_list_insert(fspset->fsps_list, node, idx);
	}

	return (0);
}

static inline const char *
deleg_perm_comment(zfs_deleg_note_t note)
{
	const char *str = "";

	/* subcommands */
	switch (note) {
		/* SUBCOMMANDS */
	case ZFS_DELEG_NOTE_ALLOW:
		str = gettext("Must also have the permission that is being"
		    "\n\t\t\t\tallowed");
		break;
	case ZFS_DELEG_NOTE_CLONE:
		str = gettext("Must also have the 'create' ability and 'mount'"
		    "\n\t\t\t\tability in the origin file system");
		break;
	case ZFS_DELEG_NOTE_CREATE:
		str = gettext("Must also have the 'mount' ability");
		break;
	case ZFS_DELEG_NOTE_DESTROY:
		str = gettext("Must also have the 'mount' ability");
		break;
	case ZFS_DELEG_NOTE_DIFF:
		str = gettext("Allows lookup of paths within a dataset;"
		    "\n\t\t\t\tgiven an object number. Ordinary users need this"
		    "\n\t\t\t\tin order to use zfs diff");
		break;
	case ZFS_DELEG_NOTE_HOLD:
		str = gettext("Allows adding a user hold to a snapshot");
		break;
	case ZFS_DELEG_NOTE_MOUNT:
		str = gettext("Allows mount/umount of ZFS datasets");
		break;
	case ZFS_DELEG_NOTE_PROMOTE:
		str = gettext("Must also have the 'mount'\n\t\t\t\tand"
		    " 'promote' ability in the origin file system");
		break;
	case ZFS_DELEG_NOTE_RECEIVE:
		str = gettext("Must also have the 'mount' and 'create'"
		    " ability");
		break;
	case ZFS_DELEG_NOTE_RELEASE:
		str = gettext("Allows releasing a user hold which\n\t\t\t\t"
		    "might destroy the snapshot");
		break;
	case ZFS_DELEG_NOTE_RENAME:
		str = gettext("Must also have the 'mount' and 'create'"
		    "\n\t\t\t\tability in the new parent");
		break;
	case ZFS_DELEG_NOTE_ROLLBACK:
		str = gettext("");
		break;
	case ZFS_DELEG_NOTE_SEND:
		str = gettext("");
		break;
	case ZFS_DELEG_NOTE_SHARE:
		str = gettext("Allows sharing file systems over NFS or SMB"
		    "\n\t\t\t\tprotocols");
		break;
	case ZFS_DELEG_NOTE_SNAPSHOT:
		str = gettext("");
		break;
/*
 *	case ZFS_DELEG_NOTE_VSCAN:
 *		str = gettext("");
 *		break;
 */
		/* OTHER */
	case ZFS_DELEG_NOTE_GROUPQUOTA:
		str = gettext("Allows accessing any groupquota@... property");
		break;
	case ZFS_DELEG_NOTE_GROUPUSED:
		str = gettext("Allows reading any groupused@... property");
		break;
	case ZFS_DELEG_NOTE_USERPROP:
		str = gettext("Allows changing any user property");
		break;
	case ZFS_DELEG_NOTE_USERQUOTA:
		str = gettext("Allows accessing any userquota@... property");
		break;
	case ZFS_DELEG_NOTE_USERUSED:
		str = gettext("Allows reading any userused@... property");
		break;
		/* other */
	default:
		str = "";
	}

	return (str);
}

struct allow_opts {
	boolean_t local;
	boolean_t descend;
	boolean_t user;
	boolean_t group;
	boolean_t everyone;
	boolean_t create;
	boolean_t set;
	boolean_t recursive; /* unallow only */
	boolean_t prt_usage;

	boolean_t prt_perms;
	char *who;
	char *perms;
	const char *dataset;
};

static inline int
prop_cmp(const void *a, const void *b)
{
	const char *str1 = *(const char **)a;
	const char *str2 = *(const char **)b;
	return (strcmp(str1, str2));
}

static void
allow_usage(boolean_t un, boolean_t requested, const char *msg)
{
	const char *opt_desc[] = {
		"-h", gettext("show this help message and exit"),
		"-l", gettext("set permission locally"),
		"-d", gettext("set permission for descents"),
		"-u", gettext("set permission for user"),
		"-g", gettext("set permission for group"),
		"-e", gettext("set permission for everyone"),
		"-c", gettext("set create time permission"),
		"-s", gettext("define permission set"),
		/* unallow only */
		"-r", gettext("remove permissions recursively"),
	};
	size_t unallow_size = sizeof (opt_desc) / sizeof (char *);
	size_t allow_size = unallow_size - 2;
	const char *props[ZFS_NUM_PROPS];
	int i;
	size_t count = 0;
	FILE *fp = requested ? stdout : stderr;
	zprop_desc_t *pdtbl = zfs_prop_get_table();
	const char *fmt = gettext("%-16s %-14s\t%s\n");

	(void) fprintf(fp, gettext("Usage: %s\n"), get_usage(un ? HELP_UNALLOW :
	    HELP_ALLOW));
	(void) fprintf(fp, gettext("Options:\n"));
	for (i = 0; i < (un ? unallow_size : allow_size); i++) {
		const char *opt = opt_desc[i++];
		const char *optdsc = opt_desc[i];
		(void) fprintf(fp, gettext("  %-10s  %s\n"), opt, optdsc);
	}

	(void) fprintf(fp, gettext("\nThe following permissions are "
	    "supported:\n\n"));
	(void) fprintf(fp, fmt, gettext("NAME"), gettext("TYPE"),
	    gettext("NOTES"));
	for (i = 0; i < ZFS_NUM_DELEG_NOTES; i++) {
		const char *perm_name = zfs_deleg_perm_tbl[i].z_perm;
		zfs_deleg_note_t perm_note = zfs_deleg_perm_tbl[i].z_note;
		const char *perm_type = deleg_perm_type(perm_note);
		const char *perm_comment = deleg_perm_comment(perm_note);
		(void) fprintf(fp, fmt, perm_name, perm_type, perm_comment);
	}

	for (i = 0; i < ZFS_NUM_PROPS; i++) {
		zprop_desc_t *pd = &pdtbl[i];
		if (pd->pd_visible != B_TRUE)
			continue;

		if (pd->pd_attr == PROP_READONLY)
			continue;

		props[count++] = pd->pd_name;
	}
	props[count] = NULL;

	qsort(props, count, sizeof (char *), prop_cmp);

	for (i = 0; i < count; i++)
		(void) fprintf(fp, fmt, props[i], gettext("property"), "");

	if (msg != NULL)
		(void) fprintf(fp, gettext("\nzfs: error: %s"), msg);

	exit(requested ? 0 : 2);
}

static inline const char *
munge_args(int argc, char **argv, boolean_t un, size_t expected_argc,
    char **permsp)
{
	if (un && argc == expected_argc - 1)
		*permsp = NULL;
	else if (argc == expected_argc)
		*permsp = argv[argc - 2];
	else
		allow_usage(un, B_FALSE,
		    gettext("wrong number of parameters\n"));

	return (argv[argc - 1]);
}

static void
parse_allow_args(int argc, char **argv, boolean_t un, struct allow_opts *opts)
{
	int uge_sum = opts->user + opts->group + opts->everyone;
	int csuge_sum = opts->create + opts->set + uge_sum;
	int ldcsuge_sum = csuge_sum + opts->local + opts->descend;
	int all_sum = un ? ldcsuge_sum + opts->recursive : ldcsuge_sum;

	if (uge_sum > 1)
		allow_usage(un, B_FALSE,
		    gettext("-u, -g, and -e are mutually exclusive\n"));

	if (opts->prt_usage)
		if (argc == 0 && all_sum == 0)
			allow_usage(un, B_TRUE, NULL);
		else
			usage(B_FALSE);

	if (opts->set) {
		if (csuge_sum > 1)
			allow_usage(un, B_FALSE,
			    gettext("invalid options combined with -s\n"));

		opts->dataset = munge_args(argc, argv, un, 3, &opts->perms);
		if (argv[0][0] != '@')
			allow_usage(un, B_FALSE,
			    gettext("invalid set name: missing '@' prefix\n"));
		opts->who = argv[0];
	} else if (opts->create) {
		if (ldcsuge_sum > 1)
			allow_usage(un, B_FALSE,
			    gettext("invalid options combined with -c\n"));
		opts->dataset = munge_args(argc, argv, un, 2, &opts->perms);
	} else if (opts->everyone) {
		if (csuge_sum > 1)
			allow_usage(un, B_FALSE,
			    gettext("invalid options combined with -e\n"));
		opts->dataset = munge_args(argc, argv, un, 2, &opts->perms);
	} else if (uge_sum == 0 && argc > 0 && strcmp(argv[0], "everyone")
	    == 0) {
		opts->everyone = B_TRUE;
		argc--;
		argv++;
		opts->dataset = munge_args(argc, argv, un, 2, &opts->perms);
	} else if (argc == 1 && !un) {
		opts->prt_perms = B_TRUE;
		opts->dataset = argv[argc-1];
	} else {
		opts->dataset = munge_args(argc, argv, un, 3, &opts->perms);
		opts->who = argv[0];
	}

	if (!opts->local && !opts->descend) {
		opts->local = B_TRUE;
		opts->descend = B_TRUE;
	}
}

static void
store_allow_perm(zfs_deleg_who_type_t type, boolean_t local, boolean_t descend,
    const char *who, char *perms, nvlist_t *top_nvl)
{
	int i;
	char ld[2] = { '\0', '\0' };
	char who_buf[ZFS_MAXNAMELEN+32];
	char base_type;
	char set_type;
	nvlist_t *base_nvl = NULL;
	nvlist_t *set_nvl = NULL;
	nvlist_t *nvl;

	if (nvlist_alloc(&base_nvl, NV_UNIQUE_NAME, 0) != 0)
		nomem();
	if (nvlist_alloc(&set_nvl, NV_UNIQUE_NAME, 0) !=  0)
		nomem();

	switch (type) {
	case ZFS_DELEG_NAMED_SET_SETS:
	case ZFS_DELEG_NAMED_SET:
		set_type = ZFS_DELEG_NAMED_SET_SETS;
		base_type = ZFS_DELEG_NAMED_SET;
		ld[0] = ZFS_DELEG_NA;
		break;
	case ZFS_DELEG_CREATE_SETS:
	case ZFS_DELEG_CREATE:
		set_type = ZFS_DELEG_CREATE_SETS;
		base_type = ZFS_DELEG_CREATE;
		ld[0] = ZFS_DELEG_NA;
		break;
	case ZFS_DELEG_USER_SETS:
	case ZFS_DELEG_USER:
		set_type = ZFS_DELEG_USER_SETS;
		base_type = ZFS_DELEG_USER;
		if (local)
			ld[0] = ZFS_DELEG_LOCAL;
		if (descend)
			ld[1] = ZFS_DELEG_DESCENDENT;
		break;
	case ZFS_DELEG_GROUP_SETS:
	case ZFS_DELEG_GROUP:
		set_type = ZFS_DELEG_GROUP_SETS;
		base_type = ZFS_DELEG_GROUP;
		if (local)
			ld[0] = ZFS_DELEG_LOCAL;
		if (descend)
			ld[1] = ZFS_DELEG_DESCENDENT;
		break;
	case ZFS_DELEG_EVERYONE_SETS:
	case ZFS_DELEG_EVERYONE:
		set_type = ZFS_DELEG_EVERYONE_SETS;
		base_type = ZFS_DELEG_EVERYONE;
		if (local)
			ld[0] = ZFS_DELEG_LOCAL;
		if (descend)
			ld[1] = ZFS_DELEG_DESCENDENT;
	}

	if (perms != NULL) {
		char *curr = perms;
		char *end = curr + strlen(perms);

		while (curr < end) {
			char *delim = strchr(curr, ',');
			if (delim == NULL)
				delim = end;
			else
				*delim = '\0';

			if (curr[0] == '@')
				nvl = set_nvl;
			else
				nvl = base_nvl;

			(void) nvlist_add_boolean(nvl, curr);
			if (delim != end)
				*delim = ',';
			curr = delim + 1;
		}

		for (i = 0; i < 2; i++) {
			char locality = ld[i];
			if (locality == 0)
				continue;

			if (!nvlist_empty(base_nvl)) {
				if (who != NULL)
					(void) snprintf(who_buf,
					    sizeof (who_buf), "%c%c$%s",
					    base_type, locality, who);
				else
					(void) snprintf(who_buf,
					    sizeof (who_buf), "%c%c$",
					    base_type, locality);

				(void) nvlist_add_nvlist(top_nvl, who_buf,
				    base_nvl);
			}


			if (!nvlist_empty(set_nvl)) {
				if (who != NULL)
					(void) snprintf(who_buf,
					    sizeof (who_buf), "%c%c$%s",
					    set_type, locality, who);
				else
					(void) snprintf(who_buf,
					    sizeof (who_buf), "%c%c$",
					    set_type, locality);

				(void) nvlist_add_nvlist(top_nvl, who_buf,
				    set_nvl);
			}
		}
	} else {
		for (i = 0; i < 2; i++) {
			char locality = ld[i];
			if (locality == 0)
				continue;

			if (who != NULL)
				(void) snprintf(who_buf, sizeof (who_buf),
				    "%c%c$%s", base_type, locality, who);
			else
				(void) snprintf(who_buf, sizeof (who_buf),
				    "%c%c$", base_type, locality);
			(void) nvlist_add_boolean(top_nvl, who_buf);

			if (who != NULL)
				(void) snprintf(who_buf, sizeof (who_buf),
				    "%c%c$%s", set_type, locality, who);
			else
				(void) snprintf(who_buf, sizeof (who_buf),
				    "%c%c$", set_type, locality);
			(void) nvlist_add_boolean(top_nvl, who_buf);
		}
	}
}

static int
construct_fsacl_list(boolean_t un, struct allow_opts *opts, nvlist_t **nvlp)
{
	if (nvlist_alloc(nvlp, NV_UNIQUE_NAME, 0) != 0)
		nomem();

	if (opts->set) {
		store_allow_perm(ZFS_DELEG_NAMED_SET, opts->local,
		    opts->descend, opts->who, opts->perms, *nvlp);
	} else if (opts->create) {
		store_allow_perm(ZFS_DELEG_CREATE, opts->local,
		    opts->descend, NULL, opts->perms, *nvlp);
	} else if (opts->everyone) {
		store_allow_perm(ZFS_DELEG_EVERYONE, opts->local,
		    opts->descend, NULL, opts->perms, *nvlp);
	} else {
		char *curr = opts->who;
		char *end = curr + strlen(curr);

		while (curr < end) {
			const char *who;
			zfs_deleg_who_type_t who_type;
			char *endch;
			char *delim = strchr(curr, ',');
			char errbuf[256];
			char id[64];
			struct passwd *p = NULL;
			struct group *g = NULL;

			uid_t rid;
			if (delim == NULL)
				delim = end;
			else
				*delim = '\0';

			rid = (uid_t)strtol(curr, &endch, 0);
			if (opts->user) {
				who_type = ZFS_DELEG_USER;
				if (*endch != '\0')
					p = getpwnam(curr);
				else
					p = getpwuid(rid);

				if (p != NULL)
					rid = p->pw_uid;
				else {
					(void) snprintf(errbuf, 256, gettext(
					    "invalid user %s"), curr);
					allow_usage(un, B_TRUE, errbuf);
				}
			} else if (opts->group) {
				who_type = ZFS_DELEG_GROUP;
				if (*endch != '\0')
					g = getgrnam(curr);
				else
					g = getgrgid(rid);

				if (g != NULL)
					rid = g->gr_gid;
				else {
					(void) snprintf(errbuf, 256, gettext(
					    "invalid group %s"),  curr);
					allow_usage(un, B_TRUE, errbuf);
				}
			} else {
				if (*endch != '\0') {
					p = getpwnam(curr);
				} else {
					p = getpwuid(rid);
				}

				if (p == NULL)
					if (*endch != '\0') {
						g = getgrnam(curr);
					} else {
						g = getgrgid(rid);
					}

				if (p != NULL) {
					who_type = ZFS_DELEG_USER;
					rid = p->pw_uid;
				} else if (g != NULL) {
					who_type = ZFS_DELEG_GROUP;
					rid = g->gr_gid;
				} else {
					(void) snprintf(errbuf, 256, gettext(
					    "invalid user/group %s"), curr);
					allow_usage(un, B_TRUE, errbuf);
				}
			}

			(void) sprintf(id, "%u", rid);
			who = id;

			store_allow_perm(who_type, opts->local,
			    opts->descend, who, opts->perms, *nvlp);
			curr = delim + 1;
		}
	}

	return (0);
}

static void
print_set_creat_perms(uu_avl_t *who_avl)
{
	const char *sc_title[] = {
		gettext("Permission sets:\n"),
		gettext("Create time permissions:\n"),
		NULL
	};
	const char **title_ptr = sc_title;
	who_perm_node_t *who_node = NULL;
	int prev_weight = -1;

	for (who_node = uu_avl_first(who_avl); who_node != NULL;
	    who_node = uu_avl_next(who_avl, who_node)) {
		uu_avl_t *avl = who_node->who_perm.who_deleg_perm_avl;
		zfs_deleg_who_type_t who_type = who_node->who_perm.who_type;
		const char *who_name = who_node->who_perm.who_name;
		int weight = who_type2weight(who_type);
		boolean_t first = B_TRUE;
		deleg_perm_node_t *deleg_node;

		if (prev_weight != weight) {
			(void) printf(*title_ptr++);
			prev_weight = weight;
		}

		if (who_name == NULL || strnlen(who_name, 1) == 0)
			(void) printf("\t");
		else
			(void) printf("\t%s ", who_name);

		for (deleg_node = uu_avl_first(avl); deleg_node != NULL;
		    deleg_node = uu_avl_next(avl, deleg_node)) {
			if (first) {
				(void) printf("%s",
				    deleg_node->dpn_perm.dp_name);
				first = B_FALSE;
			} else
				(void) printf(",%s",
				    deleg_node->dpn_perm.dp_name);
		}

		(void) printf("\n");
	}
}

static void inline
print_uge_deleg_perms(uu_avl_t *who_avl, boolean_t local, boolean_t descend,
    const char *title)
{
	who_perm_node_t *who_node = NULL;
	boolean_t prt_title = B_TRUE;
	uu_avl_walk_t *walk;

	if ((walk = uu_avl_walk_start(who_avl, UU_WALK_ROBUST)) == NULL)
		nomem();

	while ((who_node = uu_avl_walk_next(walk)) != NULL) {
		const char *who_name = who_node->who_perm.who_name;
		const char *nice_who_name = who_node->who_perm.who_ug_name;
		uu_avl_t *avl = who_node->who_perm.who_deleg_perm_avl;
		zfs_deleg_who_type_t who_type = who_node->who_perm.who_type;
		char delim = ' ';
		deleg_perm_node_t *deleg_node;
		boolean_t prt_who = B_TRUE;

		for (deleg_node = uu_avl_first(avl);
		    deleg_node != NULL;
		    deleg_node = uu_avl_next(avl, deleg_node)) {
			if (local != deleg_node->dpn_perm.dp_local ||
			    descend != deleg_node->dpn_perm.dp_descend)
				continue;

			if (prt_who) {
				const char *who = NULL;
				if (prt_title) {
					prt_title = B_FALSE;
					(void) printf(title);
				}

				switch (who_type) {
				case ZFS_DELEG_USER_SETS:
				case ZFS_DELEG_USER:
					who = gettext("user");
					if (nice_who_name)
						who_name  = nice_who_name;
					break;
				case ZFS_DELEG_GROUP_SETS:
				case ZFS_DELEG_GROUP:
					who = gettext("group");
					if (nice_who_name)
						who_name  = nice_who_name;
					break;
				case ZFS_DELEG_EVERYONE_SETS:
				case ZFS_DELEG_EVERYONE:
					who = gettext("everyone");
					who_name = NULL;
				}

				prt_who = B_FALSE;
				if (who_name == NULL)
					(void) printf("\t%s", who);
				else
					(void) printf("\t%s %s", who, who_name);
			}

			(void) printf("%c%s", delim,
			    deleg_node->dpn_perm.dp_name);
			delim = ',';
		}

		if (!prt_who)
			(void) printf("\n");
	}

	uu_avl_walk_end(walk);
}

static void
print_fs_perms(fs_perm_set_t *fspset)
{
	fs_perm_node_t *node = NULL;
	char buf[ZFS_MAXNAMELEN+32];
	const char *dsname = buf;

	for (node = uu_list_first(fspset->fsps_list); node != NULL;
	    node = uu_list_next(fspset->fsps_list, node)) {
		uu_avl_t *sc_avl = node->fspn_fsperm.fsp_sc_avl;
		uu_avl_t *uge_avl = node->fspn_fsperm.fsp_uge_avl;
		int left = 0;

		(void) snprintf(buf, ZFS_MAXNAMELEN+32,
		    gettext("---- Permissions on %s "),
		    node->fspn_fsperm.fsp_name);
		(void) printf(dsname);
		left = 70 - strlen(buf);
		while (left-- > 0)
			(void) printf("-");
		(void) printf("\n");

		print_set_creat_perms(sc_avl);
		print_uge_deleg_perms(uge_avl, B_TRUE, B_FALSE,
		    gettext("Local permissions:\n"));
		print_uge_deleg_perms(uge_avl, B_FALSE, B_TRUE,
		    gettext("Descendent permissions:\n"));
		print_uge_deleg_perms(uge_avl, B_TRUE, B_TRUE,
		    gettext("Local+Descendent permissions:\n"));
	}
}

static fs_perm_set_t fs_perm_set = { NULL, NULL, NULL, NULL };

struct deleg_perms {
	boolean_t un;
	nvlist_t *nvl;
};

static int
set_deleg_perms(zfs_handle_t *zhp, void *data)
{
	struct deleg_perms *perms = (struct deleg_perms *)data;
	zfs_type_t zfs_type = zfs_get_type(zhp);

	if (zfs_type != ZFS_TYPE_FILESYSTEM && zfs_type != ZFS_TYPE_VOLUME)
		return (0);

	return (zfs_set_fsacl(zhp, perms->un, perms->nvl));
}

static int
zfs_do_allow_unallow_impl(int argc, char **argv, boolean_t un)
{
	zfs_handle_t *zhp;
	nvlist_t *perm_nvl = NULL;
	nvlist_t *update_perm_nvl = NULL;
	int error = 1;
	int c;
	struct allow_opts opts = { 0 };

	const char *optstr = un ? "ldugecsrh" : "ldugecsh";

	/* check opts */
	while ((c = getopt(argc, argv, optstr)) != -1) {
		switch (c) {
		case 'l':
			opts.local = B_TRUE;
			break;
		case 'd':
			opts.descend = B_TRUE;
			break;
		case 'u':
			opts.user = B_TRUE;
			break;
		case 'g':
			opts.group = B_TRUE;
			break;
		case 'e':
			opts.everyone = B_TRUE;
			break;
		case 's':
			opts.set = B_TRUE;
			break;
		case 'c':
			opts.create = B_TRUE;
			break;
		case 'r':
			opts.recursive = B_TRUE;
			break;
		case ':':
			(void) fprintf(stderr, gettext("missing argument for "
			    "'%c' option\n"), optopt);
			usage(B_FALSE);
			break;
		case 'h':
			opts.prt_usage = B_TRUE;
			break;
		case '?':
			(void) fprintf(stderr, gettext("invalid option '%c'\n"),
			    optopt);
			usage(B_FALSE);
		}
	}

	argc -= optind;
	argv += optind;

	/* check arguments */
	parse_allow_args(argc, argv, un, &opts);

	/* try to open the dataset */
	if ((zhp = zfs_open(g_zfs, opts.dataset, ZFS_TYPE_FILESYSTEM |
	    ZFS_TYPE_VOLUME)) == NULL) {
		(void) fprintf(stderr, "Failed to open dataset: %s\n",
		    opts.dataset);
		return (-1);
	}

	if (zfs_get_fsacl(zhp, &perm_nvl) != 0)
		goto cleanup2;

	fs_perm_set_init(&fs_perm_set);
	if (parse_fs_perm_set(&fs_perm_set, perm_nvl) != 0) {
		(void) fprintf(stderr, "Failed to parse fsacl permissions\n");
		goto cleanup1;
	}

	if (opts.prt_perms)
		print_fs_perms(&fs_perm_set);
	else {
		(void) construct_fsacl_list(un, &opts, &update_perm_nvl);
		if (zfs_set_fsacl(zhp, un, update_perm_nvl) != 0)
			goto cleanup0;

		if (un && opts.recursive) {
			struct deleg_perms data = { un, update_perm_nvl };
			if (zfs_iter_filesystems(zhp, set_deleg_perms,
			    &data) != 0)
				goto cleanup0;
		}
	}

	error = 0;

cleanup0:
	nvlist_free(perm_nvl);
	if (update_perm_nvl != NULL)
		nvlist_free(update_perm_nvl);
cleanup1:
	fs_perm_set_fini(&fs_perm_set);
cleanup2:
	zfs_close(zhp);

	return (error);
}

static int
zfs_do_allow(int argc, char **argv)
{
	return (zfs_do_allow_unallow_impl(argc, argv, B_FALSE));
}

static int
zfs_do_unallow(int argc, char **argv)
{
	return (zfs_do_allow_unallow_impl(argc, argv, B_TRUE));
}

static int
zfs_do_hold_rele_impl(int argc, char **argv, boolean_t holding)
{
	int errors = 0;
	int i;
	const char *tag;
	boolean_t recursive = B_FALSE;
	const char *opts = holding ? "rt" : "r";
	int c;

	/* check options */
	while ((c = getopt(argc, argv, opts)) != -1) {
		switch (c) {
		case 'r':
			recursive = B_TRUE;
			break;
		case '?':
			(void) fprintf(stderr, gettext("invalid option '%c'\n"),
			    optopt);
			usage(B_FALSE);
		}
	}

	argc -= optind;
	argv += optind;

	/* check number of arguments */
	if (argc < 2)
		usage(B_FALSE);

	tag = argv[0];
	--argc;
	++argv;

	if (holding && tag[0] == '.') {
		/* tags starting with '.' are reserved for libzfs */
		(void) fprintf(stderr, gettext("tag may not start with '.'\n"));
		usage(B_FALSE);
	}

	for (i = 0; i < argc; ++i) {
		zfs_handle_t *zhp;
		char parent[ZFS_MAXNAMELEN];
		const char *delim;
		char *path = argv[i];

		delim = strchr(path, '@');
		if (delim == NULL) {
			(void) fprintf(stderr,
			    gettext("'%s' is not a snapshot\n"), path);
			++errors;
			continue;
		}
		(void) strncpy(parent, path, delim - path);
		parent[delim - path] = '\0';

		zhp = zfs_open(g_zfs, parent,
		    ZFS_TYPE_FILESYSTEM | ZFS_TYPE_VOLUME);
		if (zhp == NULL) {
			++errors;
			continue;
		}
		if (holding) {
			if (zfs_hold(zhp, delim+1, tag, recursive, -1) != 0)
				++errors;
		} else {
			if (zfs_release(zhp, delim+1, tag, recursive) != 0)
				++errors;
		}
		zfs_close(zhp);
	}

	return (errors != 0);
}

/*
 * zfs hold [-r] [-t] <tag> <snap> ...
 *
 *	-r	Recursively hold
 *
 * Apply a user-hold with the given tag to the list of snapshots.
 */
static int
zfs_do_hold(int argc, char **argv)
{
	return (zfs_do_hold_rele_impl(argc, argv, B_TRUE));
}

/*
 * zfs release [-r] <tag> <snap> ...
 *
 *	-r	Recursively release
 *
 * Release a user-hold with the given tag from the list of snapshots.
 */
static int
zfs_do_release(int argc, char **argv)
{
	return (zfs_do_hold_rele_impl(argc, argv, B_FALSE));
}

typedef struct holds_cbdata {
	boolean_t	cb_recursive;
	const char	*cb_snapname;
	nvlist_t	**cb_nvlp;
	size_t		cb_max_namelen;
	size_t		cb_max_taglen;
} holds_cbdata_t;

#define	STRFTIME_FMT_STR "%a %b %e %k:%M %Y"
#define	DATETIME_BUF_LEN (32)
/*
 *
 */
static void
print_holds(boolean_t scripted, size_t nwidth, size_t tagwidth, nvlist_t *nvl)
{
	int i;
	nvpair_t *nvp = NULL;
	char *hdr_cols[] = { "NAME", "TAG", "TIMESTAMP" };
	const char *col;

	if (!scripted) {
		for (i = 0; i < 3; i++) {
			col = gettext(hdr_cols[i]);
			if (i < 2)
				(void) printf("%-*s  ", i ? tagwidth : nwidth,
				    col);
			else
				(void) printf("%s\n", col);
		}
	}

	while ((nvp = nvlist_next_nvpair(nvl, nvp)) != NULL) {
		char *zname = nvpair_name(nvp);
		nvlist_t *nvl2;
		nvpair_t *nvp2 = NULL;
		(void) nvpair_value_nvlist(nvp, &nvl2);
		while ((nvp2 = nvlist_next_nvpair(nvl2, nvp2)) != NULL) {
			char tsbuf[DATETIME_BUF_LEN];
			char *tagname = nvpair_name(nvp2);
			uint64_t val = 0;
			time_t time;
			struct tm t;
			char sep = scripted ? '\t' : ' ';
			size_t sepnum = scripted ? 1 : 2;

			(void) nvpair_value_uint64(nvp2, &val);
			time = (time_t)val;
			(void) localtime_r(&time, &t);
			(void) strftime(tsbuf, DATETIME_BUF_LEN,
			    gettext(STRFTIME_FMT_STR), &t);

			(void) printf("%-*s%*c%-*s%*c%s\n", nwidth, zname,
			    sepnum, sep, tagwidth, tagname, sepnum, sep, tsbuf);
		}
	}
}

/*
 * Generic callback function to list a dataset or snapshot.
 */
static int
holds_callback(zfs_handle_t *zhp, void *data)
{
	holds_cbdata_t *cbp = data;
	nvlist_t *top_nvl = *cbp->cb_nvlp;
	nvlist_t *nvl = NULL;
	nvpair_t *nvp = NULL;
	const char *zname = zfs_get_name(zhp);
	size_t znamelen = strnlen(zname, ZFS_MAXNAMELEN);

	if (cbp->cb_recursive) {
		const char *snapname;
		char *delim  = strchr(zname, '@');
		if (delim == NULL)
			return (0);

		snapname = delim + 1;
		if (strcmp(cbp->cb_snapname, snapname))
			return (0);
	}

	if (zfs_get_holds(zhp, &nvl) != 0)
		return (-1);

	if (znamelen > cbp->cb_max_namelen)
		cbp->cb_max_namelen  = znamelen;

	while ((nvp = nvlist_next_nvpair(nvl, nvp)) != NULL) {
		const char *tag = nvpair_name(nvp);
		size_t taglen = strnlen(tag, MAXNAMELEN);
		if (taglen > cbp->cb_max_taglen)
			cbp->cb_max_taglen  = taglen;
	}

	return (nvlist_add_nvlist(top_nvl, zname, nvl));
}

/*
 * zfs holds [-r] <snap> ...
 *
 *	-r	Recursively hold
 */
static int
zfs_do_holds(int argc, char **argv)
{
	int errors = 0;
	int c;
	int i;
	boolean_t scripted = B_FALSE;
	boolean_t recursive = B_FALSE;
	const char *opts = "rH";
	nvlist_t *nvl;

	int types = ZFS_TYPE_SNAPSHOT;
	holds_cbdata_t cb = { 0 };

	int limit = 0;
	int ret = 0;
	int flags = 0;

	/* check options */
	while ((c = getopt(argc, argv, opts)) != -1) {
		switch (c) {
		case 'r':
			recursive = B_TRUE;
			break;
		case 'H':
			scripted = B_TRUE;
			break;
		case '?':
			(void) fprintf(stderr, gettext("invalid option '%c'\n"),
			    optopt);
			usage(B_FALSE);
		}
	}

	if (recursive) {
		types |= ZFS_TYPE_FILESYSTEM | ZFS_TYPE_VOLUME;
		flags |= ZFS_ITER_RECURSE;
	}

	argc -= optind;
	argv += optind;

	/* check number of arguments */
	if (argc < 1)
		usage(B_FALSE);

	if (nvlist_alloc(&nvl, NV_UNIQUE_NAME, 0) != 0)
		nomem();

	for (i = 0; i < argc; ++i) {
		char *snapshot = argv[i];
		const char *delim;
		const char *snapname;

		delim = strchr(snapshot, '@');
		if (delim == NULL) {
			(void) fprintf(stderr,
			    gettext("'%s' is not a snapshot\n"), snapshot);
			++errors;
			continue;
		}
		snapname = delim + 1;
		if (recursive)
			snapshot[delim - snapshot] = '\0';

		cb.cb_recursive = recursive;
		cb.cb_snapname = snapname;
		cb.cb_nvlp = &nvl;

		/*
		 *  1. collect holds data, set format options
		 */
		ret = zfs_for_each(argc, argv, flags, types, NULL, NULL, limit,
		    holds_callback, &cb);
		if (ret != 0)
			++errors;
	}

	/*
	 *  2. print holds data
	 */
	print_holds(scripted, cb.cb_max_namelen, cb.cb_max_taglen, nvl);

	if (nvlist_empty(nvl))
		(void) printf(gettext("no datasets available\n"));

	nvlist_free(nvl);

	return (0 != errors);
}

#define	CHECK_SPINNER 30
#define	SPINNER_TIME 3		/* seconds */
#define	MOUNT_TIME 5		/* seconds */

static int
get_one_dataset(zfs_handle_t *zhp, void *data)
{
	static char *spin[] = { "-", "\\", "|", "/" };
	static int spinval = 0;
	static int spincheck = 0;
	static time_t last_spin_time = (time_t)0;
	get_all_cb_t *cbp = data;
	zfs_type_t type = zfs_get_type(zhp);

	if (cbp->cb_verbose) {
		if (--spincheck < 0) {
			time_t now = time(NULL);
			if (last_spin_time + SPINNER_TIME < now) {
				update_progress(spin[spinval++ % 4]);
				last_spin_time = now;
			}
			spincheck = CHECK_SPINNER;
		}
	}

	/*
	 * Interate over any nested datasets.
	 */
	if (zfs_iter_filesystems(zhp, get_one_dataset, data) != 0) {
		zfs_close(zhp);
		return (1);
	}

	/*
	 * Skip any datasets whose type does not match.
	 */
	if ((type & ZFS_TYPE_FILESYSTEM) == 0) {
		zfs_close(zhp);
		return (0);
	}
	libzfs_add_handle(cbp, zhp);
	assert(cbp->cb_used <= cbp->cb_alloc);

	return (0);
}

static void
get_all_datasets(zfs_handle_t ***dslist, size_t *count, boolean_t verbose)
{
	get_all_cb_t cb = { 0 };
	cb.cb_verbose = verbose;
	cb.cb_getone = get_one_dataset;

	if (verbose)
		set_progress_header(gettext("Reading ZFS config"));
	(void) zfs_iter_root(g_zfs, get_one_dataset, &cb);

	*dslist = cb.cb_handles;
	*count = cb.cb_used;

	if (verbose)
		finish_progress(gettext("done."));
}

/*
 * Generic callback for sharing or mounting filesystems.  Because the code is so
 * similar, we have a common function with an extra parameter to determine which
 * mode we are using.
 */
#define	OP_SHARE	0x1
#define	OP_MOUNT	0x2

/*
 * Share or mount a dataset.
 */
static int
share_mount_one(zfs_handle_t *zhp, int op, int flags, char *protocol,
    boolean_t explicit, const char *options)
{
	char mountpoint[ZFS_MAXPROPLEN];
	char shareopts[ZFS_MAXPROPLEN];
	char smbshareopts[ZFS_MAXPROPLEN];
	const char *cmdname = op == OP_SHARE ? "share" : "mount";
	struct mnttab mnt;
	uint64_t zoned, canmount;
	boolean_t shared_nfs, shared_smb;

	assert(zfs_get_type(zhp) & ZFS_TYPE_FILESYSTEM);

	/*
	 * Check to make sure we can mount/share this dataset.  If we
	 * are in the global zone and the filesystem is exported to a
	 * local zone, or if we are in a local zone and the
	 * filesystem is not exported, then it is an error.
	 */
	zoned = zfs_prop_get_int(zhp, ZFS_PROP_ZONED);

	if (zoned && getzoneid() == GLOBAL_ZONEID) {
		if (!explicit)
			return (0);

		(void) fprintf(stderr, gettext("cannot %s '%s': "
		    "dataset is exported to a local zone\n"), cmdname,
		    zfs_get_name(zhp));
		return (1);

	} else if (!zoned && getzoneid() != GLOBAL_ZONEID) {
		if (!explicit)
			return (0);

		(void) fprintf(stderr, gettext("cannot %s '%s': "
		    "permission denied\n"), cmdname,
		    zfs_get_name(zhp));
		return (1);
	}

	/*
	 * Ignore any filesystems which don't apply to us. This
	 * includes those with a legacy mountpoint, or those with
	 * legacy share options.
	 */
	verify(zfs_prop_get(zhp, ZFS_PROP_MOUNTPOINT, mountpoint,
	    sizeof (mountpoint), NULL, NULL, 0, B_FALSE) == 0);
	verify(zfs_prop_get(zhp, ZFS_PROP_SHARENFS, shareopts,
	    sizeof (shareopts), NULL, NULL, 0, B_FALSE) == 0);
	verify(zfs_prop_get(zhp, ZFS_PROP_SHARESMB, smbshareopts,
	    sizeof (smbshareopts), NULL, NULL, 0, B_FALSE) == 0);

	if (op == OP_SHARE && strcmp(shareopts, "off") == 0 &&
	    strcmp(smbshareopts, "off") == 0) {
		if (!explicit)
			return (0);

		(void) fprintf(stderr, gettext("cannot share '%s': "
		    "legacy share\n"), zfs_get_name(zhp));
		(void) fprintf(stderr, gettext("to "
		    "share this filesystem set "
		    "sharenfs property on\n"));
		return (1);
	}

	/*
	 * We cannot share or mount legacy filesystems. If the
	 * shareopts is non-legacy but the mountpoint is legacy, we
	 * treat it as a legacy share.
	 */
	if (strcmp(mountpoint, "legacy") == 0) {
		if (!explicit)
			return (0);

		(void) fprintf(stderr, gettext("cannot %s '%s': "
		    "legacy mountpoint\n"), cmdname, zfs_get_name(zhp));
		(void) fprintf(stderr, gettext("use %s(8) to "
		    "%s this filesystem\n"), cmdname, cmdname);
		return (1);
	}

	if (strcmp(mountpoint, "none") == 0) {
		if (!explicit)
			return (0);

		(void) fprintf(stderr, gettext("cannot %s '%s': no "
		    "mountpoint set\n"), cmdname, zfs_get_name(zhp));
		return (1);
	}

	/*
	 * canmount	explicit	outcome
	 * on		no		pass through
	 * on		yes		pass through
	 * off		no		return 0
	 * off		yes		display error, return 1
	 * noauto	no		return 0
	 * noauto	yes		pass through
	 */
	canmount = zfs_prop_get_int(zhp, ZFS_PROP_CANMOUNT);
	if (canmount == ZFS_CANMOUNT_OFF) {
		if (!explicit)
			return (0);

		(void) fprintf(stderr, gettext("cannot %s '%s': "
		    "'canmount' property is set to 'off'\n"), cmdname,
		    zfs_get_name(zhp));
		return (1);
	} else if (canmount == ZFS_CANMOUNT_NOAUTO && !explicit) {
		return (0);
	}

	/*
	 * At this point, we have verified that the mountpoint and/or
	 * shareopts are appropriate for auto management. If the
	 * filesystem is already mounted or shared, return (failing
	 * for explicit requests); otherwise mount or share the
	 * filesystem.
	 */
	switch (op) {
	case OP_SHARE:

		shared_nfs = zfs_is_shared_nfs(zhp, NULL);
		shared_smb = zfs_is_shared_smb(zhp, NULL);

		if (shared_nfs && shared_smb ||
		    (shared_nfs && strcmp(shareopts, "on") == 0 &&
		    strcmp(smbshareopts, "off") == 0) ||
		    (shared_smb && strcmp(smbshareopts, "on") == 0 &&
		    strcmp(shareopts, "off") == 0)) {
			if (!explicit)
				return (0);

			(void) fprintf(stderr, gettext("cannot share "
			    "'%s': filesystem already shared\n"),
			    zfs_get_name(zhp));
			return (1);
		}

		if (!zfs_is_mounted(zhp, NULL) &&
		    zfs_mount(zhp, NULL, 0) != 0)
			return (1);

		if (protocol == NULL) {
			if (zfs_shareall(zhp) != 0)
				return (1);
		} else if (strcmp(protocol, "nfs") == 0) {
			if (zfs_share_nfs(zhp))
				return (1);
		} else if (strcmp(protocol, "smb") == 0) {
			if (zfs_share_smb(zhp))
				return (1);
		} else {
			(void) fprintf(stderr, gettext("cannot share "
			    "'%s': invalid share type '%s' "
			    "specified\n"),
			    zfs_get_name(zhp), protocol);
			return (1);
		}

		break;

	case OP_MOUNT:
		if (options == NULL)
			mnt.mnt_mntopts = "";
		else
			mnt.mnt_mntopts = (char *)options;

		if (!hasmntopt(&mnt, MNTOPT_REMOUNT) &&
		    zfs_is_mounted(zhp, NULL)) {
			if (!explicit)
				return (0);

			(void) fprintf(stderr, gettext("cannot mount "
			    "'%s': filesystem already mounted\n"),
			    zfs_get_name(zhp));
			return (1);
		}

		if (zfs_mount(zhp, options, flags) != 0)
			return (1);
		break;
	}

	return (0);
}

/*
 * Reports progress in the form "(current/total)".  Not thread-safe.
 */
static void
report_mount_progress(int current, int total)
{
	static time_t last_progress_time = 0;
	time_t now = time(NULL);
	char info[32];

	/* report 1..n instead of 0..n-1 */
	++current;

	/* display header if we're here for the first time */
	if (current == 1) {
		set_progress_header(gettext("Mounting ZFS filesystems"));
	} else if (current != total && last_progress_time + MOUNT_TIME >= now) {
		/* too soon to report again */
		return;
	}

	last_progress_time = now;

	(void) sprintf(info, "(%d/%d)", current, total);

	if (current == total)
		finish_progress(info);
	else
		update_progress(info);
}

static void
append_options(char *mntopts, char *newopts)
{
	int len = strlen(mntopts);

	/* original length plus new string to append plus 1 for the comma */
	if (len + 1 + strlen(newopts) >= MNT_LINE_MAX) {
		(void) fprintf(stderr, gettext("the opts argument for "
		    "'%c' option is too long (more than %d chars)\n"),
		    "-o", MNT_LINE_MAX);
		usage(B_FALSE);
	}

	if (*mntopts)
		mntopts[len++] = ',';

	(void) strcpy(&mntopts[len], newopts);
}

static int
share_mount(int op, int argc, char **argv)
{
	int do_all = 0;
	boolean_t verbose = B_FALSE;
	int c, ret = 0;
	char *options = NULL;
	int flags = 0;

	/* check options */
	while ((c = getopt(argc, argv, op == OP_MOUNT ? ":avo:O" : "a"))
	    != -1) {
		switch (c) {
		case 'a':
			do_all = 1;
			break;
		case 'v':
			verbose = B_TRUE;
			break;
		case 'o':
			if (*optarg == '\0') {
				(void) fprintf(stderr, gettext("empty mount "
				    "options (-o) specified\n"));
				usage(B_FALSE);
			}

			if (options == NULL)
				options = safe_malloc(MNT_LINE_MAX + 1);

			/* option validation is done later */
			append_options(options, optarg);
			break;

		case 'O':
			warnx("no overlay mounts support on FreeBSD, ignoring");
			break;
		case ':':
			(void) fprintf(stderr, gettext("missing argument for "
			    "'%c' option\n"), optopt);
			usage(B_FALSE);
			break;
		case '?':
			(void) fprintf(stderr, gettext("invalid option '%c'\n"),
			    optopt);
			usage(B_FALSE);
		}
	}

	argc -= optind;
	argv += optind;

	/* check number of arguments */
	if (do_all) {
		zfs_handle_t **dslist = NULL;
		size_t i, count = 0;
		char *protocol = NULL;

		if (op == OP_SHARE && argc > 0) {
			if (strcmp(argv[0], "nfs") != 0 &&
			    strcmp(argv[0], "smb") != 0) {
				(void) fprintf(stderr, gettext("share type "
				    "must be 'nfs' or 'smb'\n"));
				usage(B_FALSE);
			}
			protocol = argv[0];
			argc--;
			argv++;
		}

		if (argc != 0) {
			(void) fprintf(stderr, gettext("too many arguments\n"));
			usage(B_FALSE);
		}

		start_progress_timer();
		get_all_datasets(&dslist, &count, verbose);

		if (count == 0)
			return (0);

		qsort(dslist, count, sizeof (void *), libzfs_dataset_cmp);

		for (i = 0; i < count; i++) {
			if (verbose)
				report_mount_progress(i, count);

			if (share_mount_one(dslist[i], op, flags, protocol,
			    B_FALSE, options) != 0)
				ret = 1;
			zfs_close(dslist[i]);
		}

		free(dslist);
	} else if (argc == 0) {
		struct mnttab entry;

		if ((op == OP_SHARE) || (options != NULL)) {
			(void) fprintf(stderr, gettext("missing filesystem "
			    "argument (specify -a for all)\n"));
			usage(B_FALSE);
		}

		/*
		 * When mount is given no arguments, go through /etc/mnttab and
		 * display any active ZFS mounts.  We hide any snapshots, since
		 * they are controlled automatically.
		 */
		rewind(mnttab_file);
		while (getmntent(mnttab_file, &entry) == 0) {
			if (strcmp(entry.mnt_fstype, MNTTYPE_ZFS) != 0 ||
			    strchr(entry.mnt_special, '@') != NULL)
				continue;

			(void) printf("%-30s  %s\n", entry.mnt_special,
			    entry.mnt_mountp);
		}

	} else {
		zfs_handle_t *zhp;

		if (argc > 1) {
			(void) fprintf(stderr,
			    gettext("too many arguments\n"));
			usage(B_FALSE);
		}

		if ((zhp = zfs_open(g_zfs, argv[0],
		    ZFS_TYPE_FILESYSTEM)) == NULL) {
			ret = 1;
		} else {
			ret = share_mount_one(zhp, op, flags, NULL, B_TRUE,
			    options);
			zfs_close(zhp);
		}
	}

	return (ret);
}

/*
 * zfs mount -a [nfs]
 * zfs mount filesystem
 *
 * Mount all filesystems, or mount the given filesystem.
 */
static int
zfs_do_mount(int argc, char **argv)
{
	return (share_mount(OP_MOUNT, argc, argv));
}

/*
 * zfs share -a [nfs | smb]
 * zfs share filesystem
 *
 * Share all filesystems, or share the given filesystem.
 */
static int
zfs_do_share(int argc, char **argv)
{
	return (share_mount(OP_SHARE, argc, argv));
}

typedef struct unshare_unmount_node {
	zfs_handle_t	*un_zhp;
	char		*un_mountp;
	uu_avl_node_t	un_avlnode;
} unshare_unmount_node_t;

/* ARGSUSED */
static int
unshare_unmount_compare(const void *larg, const void *rarg, void *unused)
{
	const unshare_unmount_node_t *l = larg;
	const unshare_unmount_node_t *r = rarg;

	return (strcmp(l->un_mountp, r->un_mountp));
}

/*
 * Convenience routine used by zfs_do_umount() and manual_unmount().  Given an
 * absolute path, find the entry /etc/mnttab, verify that its a ZFS filesystem,
 * and unmount it appropriately.
 */
static int
unshare_unmount_path(int op, char *path, int flags, boolean_t is_manual)
{
	zfs_handle_t *zhp;
	int ret = 0;
	struct stat64 statbuf;
	struct extmnttab entry;
	const char *cmdname = (op == OP_SHARE) ? "unshare" : "unmount";
	ino_t path_inode;

	/*
	 * Search for the path in /etc/mnttab.  Rather than looking for the
	 * specific path, which can be fooled by non-standard paths (i.e. ".."
	 * or "//"), we stat() the path and search for the corresponding
	 * (major,minor) device pair.
	 */
	if (stat64(path, &statbuf) != 0) {
		(void) fprintf(stderr, gettext("cannot %s '%s': %s\n"),
		    cmdname, path, strerror(errno));
		return (1);
	}
	path_inode = statbuf.st_ino;

	/*
	 * Search for the given (major,minor) pair in the mount table.
	 */
#ifdef illumos
	rewind(mnttab_file);
	while ((ret = getextmntent(mnttab_file, &entry, 0)) == 0) {
		if (entry.mnt_major == major(statbuf.st_dev) &&
		    entry.mnt_minor == minor(statbuf.st_dev))
			break;
	}
#else
	{
		struct statfs sfs;

		if (statfs(path, &sfs) != 0) {
			(void) fprintf(stderr, "%s: %s\n", path,
			    strerror(errno));
			ret = -1;
		}
		statfs2mnttab(&sfs, &entry);
	}
#endif
	if (ret != 0) {
		if (op == OP_SHARE) {
			(void) fprintf(stderr, gettext("cannot %s '%s': not "
			    "currently mounted\n"), cmdname, path);
			return (1);
		}
		(void) fprintf(stderr, gettext("warning: %s not in mnttab\n"),
		    path);
		if ((ret = umount2(path, flags)) != 0)
			(void) fprintf(stderr, gettext("%s: %s\n"), path,
			    strerror(errno));
		return (ret != 0);
	}

	if (strcmp(entry.mnt_fstype, MNTTYPE_ZFS) != 0) {
		(void) fprintf(stderr, gettext("cannot %s '%s': not a ZFS "
		    "filesystem\n"), cmdname, path);
		return (1);
	}

	if ((zhp = zfs_open(g_zfs, entry.mnt_special,
	    ZFS_TYPE_FILESYSTEM)) == NULL)
		return (1);

	ret = 1;
	if (stat64(entry.mnt_mountp, &statbuf) != 0) {
		(void) fprintf(stderr, gettext("cannot %s '%s': %s\n"),
		    cmdname, path, strerror(errno));
		goto out;
	} else if (statbuf.st_ino != path_inode) {
		(void) fprintf(stderr, gettext("cannot "
		    "%s '%s': not a mountpoint\n"), cmdname, path);
		goto out;
	}

	if (op == OP_SHARE) {
		char nfs_mnt_prop[ZFS_MAXPROPLEN];
		char smbshare_prop[ZFS_MAXPROPLEN];

		verify(zfs_prop_get(zhp, ZFS_PROP_SHARENFS, nfs_mnt_prop,
		    sizeof (nfs_mnt_prop), NULL, NULL, 0, B_FALSE) == 0);
		verify(zfs_prop_get(zhp, ZFS_PROP_SHARESMB, smbshare_prop,
		    sizeof (smbshare_prop), NULL, NULL, 0, B_FALSE) == 0);

		if (strcmp(nfs_mnt_prop, "off") == 0 &&
		    strcmp(smbshare_prop, "off") == 0) {
			(void) fprintf(stderr, gettext("cannot unshare "
			    "'%s': legacy share\n"), path);
#ifdef illumos
			(void) fprintf(stderr, gettext("use "
			    "unshare(1M) to unshare this filesystem\n"));
#endif
		} else if (!zfs_is_shared(zhp)) {
			(void) fprintf(stderr, gettext("cannot unshare '%s': "
			    "not currently shared\n"), path);
		} else {
			ret = zfs_unshareall_bypath(zhp, path);
		}
	} else {
		char mtpt_prop[ZFS_MAXPROPLEN];

		verify(zfs_prop_get(zhp, ZFS_PROP_MOUNTPOINT, mtpt_prop,
		    sizeof (mtpt_prop), NULL, NULL, 0, B_FALSE) == 0);

		if (is_manual) {
			ret = zfs_unmount(zhp, NULL, flags);
		} else if (strcmp(mtpt_prop, "legacy") == 0) {
			(void) fprintf(stderr, gettext("cannot unmount "
			    "'%s': legacy mountpoint\n"),
			    zfs_get_name(zhp));
			(void) fprintf(stderr, gettext("use umount(8) "
			    "to unmount this filesystem\n"));
		} else {
			ret = zfs_unmountall(zhp, flags);
		}
	}

out:
	zfs_close(zhp);

	return (ret != 0);
}

/*
 * Generic callback for unsharing or unmounting a filesystem.
 */
static int
unshare_unmount(int op, int argc, char **argv)
{
	int do_all = 0;
	int flags = 0;
	int ret = 0;
	int c;
	zfs_handle_t *zhp;
	char nfs_mnt_prop[ZFS_MAXPROPLEN];
	char sharesmb[ZFS_MAXPROPLEN];

	/* check options */
	while ((c = getopt(argc, argv, op == OP_SHARE ? "a" : "af")) != -1) {
		switch (c) {
		case 'a':
			do_all = 1;
			break;
		case 'f':
			flags = MS_FORCE;
			break;
		case '?':
			(void) fprintf(stderr, gettext("invalid option '%c'\n"),
			    optopt);
			usage(B_FALSE);
		}
	}

	argc -= optind;
	argv += optind;

	if (do_all) {
		/*
		 * We could make use of zfs_for_each() to walk all datasets in
		 * the system, but this would be very inefficient, especially
		 * since we would have to linearly search /etc/mnttab for each
		 * one.  Instead, do one pass through /etc/mnttab looking for
		 * zfs entries and call zfs_unmount() for each one.
		 *
		 * Things get a little tricky if the administrator has created
		 * mountpoints beneath other ZFS filesystems.  In this case, we
		 * have to unmount the deepest filesystems first.  To accomplish
		 * this, we place all the mountpoints in an AVL tree sorted by
		 * the special type (dataset name), and walk the result in
		 * reverse to make sure to get any snapshots first.
		 */
		struct mnttab entry;
		uu_avl_pool_t *pool;
		uu_avl_t *tree;
		unshare_unmount_node_t *node;
		uu_avl_index_t idx;
		uu_avl_walk_t *walk;

		if (argc != 0) {
			(void) fprintf(stderr, gettext("too many arguments\n"));
			usage(B_FALSE);
		}

		if (((pool = uu_avl_pool_create("unmount_pool",
		    sizeof (unshare_unmount_node_t),
		    offsetof(unshare_unmount_node_t, un_avlnode),
		    unshare_unmount_compare, UU_DEFAULT)) == NULL) ||
		    ((tree = uu_avl_create(pool, NULL, UU_DEFAULT)) == NULL))
			nomem();

		rewind(mnttab_file);
		while (getmntent(mnttab_file, &entry) == 0) {

			/* ignore non-ZFS entries */
			if (strcmp(entry.mnt_fstype, MNTTYPE_ZFS) != 0)
				continue;

			/* ignore snapshots */
			if (strchr(entry.mnt_special, '@') != NULL)
				continue;

			if ((zhp = zfs_open(g_zfs, entry.mnt_special,
			    ZFS_TYPE_FILESYSTEM)) == NULL) {
				ret = 1;
				continue;
			}

			switch (op) {
			case OP_SHARE:
				verify(zfs_prop_get(zhp, ZFS_PROP_SHARENFS,
				    nfs_mnt_prop,
				    sizeof (nfs_mnt_prop),
				    NULL, NULL, 0, B_FALSE) == 0);
				if (strcmp(nfs_mnt_prop, "off") != 0)
					break;
				verify(zfs_prop_get(zhp, ZFS_PROP_SHARESMB,
				    nfs_mnt_prop,
				    sizeof (nfs_mnt_prop),
				    NULL, NULL, 0, B_FALSE) == 0);
				if (strcmp(nfs_mnt_prop, "off") == 0)
					continue;
				break;
			case OP_MOUNT:
				/* Ignore legacy mounts */
				verify(zfs_prop_get(zhp, ZFS_PROP_MOUNTPOINT,
				    nfs_mnt_prop,
				    sizeof (nfs_mnt_prop),
				    NULL, NULL, 0, B_FALSE) == 0);
				if (strcmp(nfs_mnt_prop, "legacy") == 0)
					continue;
				/* Ignore canmount=noauto mounts */
				if (zfs_prop_get_int(zhp, ZFS_PROP_CANMOUNT) ==
				    ZFS_CANMOUNT_NOAUTO)
					continue;
			default:
				break;
			}

			node = safe_malloc(sizeof (unshare_unmount_node_t));
			node->un_zhp = zhp;
			node->un_mountp = safe_strdup(entry.mnt_mountp);

			uu_avl_node_init(node, &node->un_avlnode, pool);

			if (uu_avl_find(tree, node, NULL, &idx) == NULL) {
				uu_avl_insert(tree, node, idx);
			} else {
				zfs_close(node->un_zhp);
				free(node->un_mountp);
				free(node);
			}
		}

		/*
		 * Walk the AVL tree in reverse, unmounting each filesystem and
		 * removing it from the AVL tree in the process.
		 */
		if ((walk = uu_avl_walk_start(tree,
		    UU_WALK_REVERSE | UU_WALK_ROBUST)) == NULL)
			nomem();

		while ((node = uu_avl_walk_next(walk)) != NULL) {
			uu_avl_remove(tree, node);

			switch (op) {
			case OP_SHARE:
				if (zfs_unshareall_bypath(node->un_zhp,
				    node->un_mountp) != 0)
					ret = 1;
				break;

			case OP_MOUNT:
				if (zfs_unmount(node->un_zhp,
				    node->un_mountp, flags) != 0)
					ret = 1;
				break;
			}

			zfs_close(node->un_zhp);
			free(node->un_mountp);
			free(node);
		}

		uu_avl_walk_end(walk);
		uu_avl_destroy(tree);
		uu_avl_pool_destroy(pool);

	} else {
		if (argc != 1) {
			if (argc == 0)
				(void) fprintf(stderr,
				    gettext("missing filesystem argument\n"));
			else
				(void) fprintf(stderr,
				    gettext("too many arguments\n"));
			usage(B_FALSE);
		}

		/*
		 * We have an argument, but it may be a full path or a ZFS
		 * filesystem.  Pass full paths off to unmount_path() (shared by
		 * manual_unmount), otherwise open the filesystem and pass to
		 * zfs_unmount().
		 */
		if (argv[0][0] == '/')
			return (unshare_unmount_path(op, argv[0],
			    flags, B_FALSE));

		if ((zhp = zfs_open(g_zfs, argv[0],
		    ZFS_TYPE_FILESYSTEM)) == NULL)
			return (1);

		verify(zfs_prop_get(zhp, op == OP_SHARE ?
		    ZFS_PROP_SHARENFS : ZFS_PROP_MOUNTPOINT,
		    nfs_mnt_prop, sizeof (nfs_mnt_prop), NULL,
		    NULL, 0, B_FALSE) == 0);

		switch (op) {
		case OP_SHARE:
			verify(zfs_prop_get(zhp, ZFS_PROP_SHARENFS,
			    nfs_mnt_prop,
			    sizeof (nfs_mnt_prop),
			    NULL, NULL, 0, B_FALSE) == 0);
			verify(zfs_prop_get(zhp, ZFS_PROP_SHARESMB,
			    sharesmb, sizeof (sharesmb), NULL, NULL,
			    0, B_FALSE) == 0);

			if (strcmp(nfs_mnt_prop, "off") == 0 &&
			    strcmp(sharesmb, "off") == 0) {
				(void) fprintf(stderr, gettext("cannot "
				    "unshare '%s': legacy share\n"),
				    zfs_get_name(zhp));
#ifdef illumos
				(void) fprintf(stderr, gettext("use "
				    "unshare(1M) to unshare this "
				    "filesystem\n"));
#endif
				ret = 1;
			} else if (!zfs_is_shared(zhp)) {
				(void) fprintf(stderr, gettext("cannot "
				    "unshare '%s': not currently "
				    "shared\n"), zfs_get_name(zhp));
				ret = 1;
			} else if (zfs_unshareall(zhp) != 0) {
				ret = 1;
			}
			break;

		case OP_MOUNT:
			if (strcmp(nfs_mnt_prop, "legacy") == 0) {
				(void) fprintf(stderr, gettext("cannot "
				    "unmount '%s': legacy "
				    "mountpoint\n"), zfs_get_name(zhp));
				(void) fprintf(stderr, gettext("use "
				    "umount(8) to unmount this "
				    "filesystem\n"));
				ret = 1;
			} else if (!zfs_is_mounted(zhp, NULL)) {
				(void) fprintf(stderr, gettext("cannot "
				    "unmount '%s': not currently "
				    "mounted\n"),
				    zfs_get_name(zhp));
				ret = 1;
			} else if (zfs_unmountall(zhp, flags) != 0) {
				ret = 1;
			}
			break;
		}

		zfs_close(zhp);
	}

	return (ret);
}

/*
 * zfs unmount -a
 * zfs unmount filesystem
 *
 * Unmount all filesystems, or a specific ZFS filesystem.
 */
static int
zfs_do_unmount(int argc, char **argv)
{
	return (unshare_unmount(OP_MOUNT, argc, argv));
}

/*
 * zfs unshare -a
 * zfs unshare filesystem
 *
 * Unshare all filesystems, or a specific ZFS filesystem.
 */
static int
zfs_do_unshare(int argc, char **argv)
{
	return (unshare_unmount(OP_SHARE, argc, argv));
}

/*
 * Attach/detach the given dataset to/from the given jail
 */
/* ARGSUSED */
static int
do_jail(int argc, char **argv, int attach)
{
	zfs_handle_t *zhp;
	int jailid, ret;

	/* check number of arguments */
	if (argc < 3) {
		(void) fprintf(stderr, gettext("missing argument(s)\n"));
		usage(B_FALSE);
	}
	if (argc > 3) {
		(void) fprintf(stderr, gettext("too many arguments\n"));
		usage(B_FALSE);
	}

	jailid = jail_getid(argv[1]);
	if (jailid < 0) {
		(void) fprintf(stderr, gettext("invalid jail id or name\n"));
		usage(B_FALSE);
	}

	zhp = zfs_open(g_zfs, argv[2], ZFS_TYPE_FILESYSTEM);
	if (zhp == NULL)
		return (1);

	ret = (zfs_jail(zhp, jailid, attach) != 0);

	zfs_close(zhp);
	return (ret);
}

/*
 * zfs jail jailid filesystem
 *
 * Attach the given dataset to the given jail
 */
/* ARGSUSED */
static int
zfs_do_jail(int argc, char **argv)
{

	return (do_jail(argc, argv, 1));
}

/*
 * zfs unjail jailid filesystem
 *
 * Detach the given dataset from the given jail
 */
/* ARGSUSED */
static int
zfs_do_unjail(int argc, char **argv)
{

	return (do_jail(argc, argv, 0));
}

/*
 * Called when invoked as /etc/fs/zfs/mount.  Do the mount if the mountpoint is
 * 'legacy'.  Otherwise, complain that use should be using 'zfs mount'.
 */
static int
manual_mount(int argc, char **argv)
{
	zfs_handle_t *zhp;
	char mountpoint[ZFS_MAXPROPLEN];
	char mntopts[MNT_LINE_MAX] = { '\0' };
	int ret = 0;
	int c;
	int flags = 0;
	char *dataset, *path;

	/* check options */
	while ((c = getopt(argc, argv, ":mo:O")) != -1) {
		switch (c) {
		case 'o':
			(void) strlcpy(mntopts, optarg, sizeof (mntopts));
			break;
		case 'O':
			flags |= MS_OVERLAY;
			break;
		case 'm':
			flags |= MS_NOMNTTAB;
			break;
		case ':':
			(void) fprintf(stderr, gettext("missing argument for "
			    "'%c' option\n"), optopt);
			usage(B_FALSE);
			break;
		case '?':
			(void) fprintf(stderr, gettext("invalid option '%c'\n"),
			    optopt);
			(void) fprintf(stderr, gettext("usage: mount [-o opts] "
			    "<path>\n"));
			return (2);
		}
	}

	argc -= optind;
	argv += optind;

	/* check that we only have two arguments */
	if (argc != 2) {
		if (argc == 0)
			(void) fprintf(stderr, gettext("missing dataset "
			    "argument\n"));
		else if (argc == 1)
			(void) fprintf(stderr,
			    gettext("missing mountpoint argument\n"));
		else
			(void) fprintf(stderr, gettext("too many arguments\n"));
		(void) fprintf(stderr, "usage: mount <dataset> <mountpoint>\n");
		return (2);
	}

	dataset = argv[0];
	path = argv[1];

	/* try to open the dataset */
	if ((zhp = zfs_open(g_zfs, dataset, ZFS_TYPE_FILESYSTEM)) == NULL)
		return (1);

	(void) zfs_prop_get(zhp, ZFS_PROP_MOUNTPOINT, mountpoint,
	    sizeof (mountpoint), NULL, NULL, 0, B_FALSE);

	/* check for legacy mountpoint and complain appropriately */
	ret = 0;
	if (strcmp(mountpoint, ZFS_MOUNTPOINT_LEGACY) == 0) {
		if (zmount(dataset, path, flags, MNTTYPE_ZFS,
		    NULL, 0, mntopts, sizeof (mntopts)) != 0) {
			(void) fprintf(stderr, gettext("mount failed: %s\n"),
			    strerror(errno));
			ret = 1;
		}
	} else {
		(void) fprintf(stderr, gettext("filesystem '%s' cannot be "
		    "mounted using 'mount -t zfs'\n"), dataset);
		(void) fprintf(stderr, gettext("Use 'zfs set mountpoint=%s' "
		    "instead.\n"), path);
		(void) fprintf(stderr, gettext("If you must use 'mount -t zfs' "
		    "or /etc/fstab, use 'zfs set mountpoint=legacy'.\n"));
		(void) fprintf(stderr, gettext("See zfs(8) for more "
		    "information.\n"));
		ret = 1;
	}

	return (ret);
}

/*
 * Called when invoked as /etc/fs/zfs/umount.  Unlike a manual mount, we allow
 * unmounts of non-legacy filesystems, as this is the dominant administrative
 * interface.
 */
static int
manual_unmount(int argc, char **argv)
{
	int flags = 0;
	int c;

	/* check options */
	while ((c = getopt(argc, argv, "f")) != -1) {
		switch (c) {
		case 'f':
			flags = MS_FORCE;
			break;
		case '?':
			(void) fprintf(stderr, gettext("invalid option '%c'\n"),
			    optopt);
			(void) fprintf(stderr, gettext("usage: unmount [-f] "
			    "<path>\n"));
			return (2);
		}
	}

	argc -= optind;
	argv += optind;

	/* check arguments */
	if (argc != 1) {
		if (argc == 0)
			(void) fprintf(stderr, gettext("missing path "
			    "argument\n"));
		else
			(void) fprintf(stderr, gettext("too many arguments\n"));
		(void) fprintf(stderr, gettext("usage: unmount [-f] <path>\n"));
		return (2);
	}

	return (unshare_unmount_path(OP_MOUNT, argv[0], flags, B_TRUE));
}

static int
find_command_idx(char *command, int *idx)
{
	int i;

	for (i = 0; i < NCOMMAND; i++) {
		if (command_table[i].name == NULL)
			continue;

		if (strcmp(command, command_table[i].name) == 0) {
			*idx = i;
			return (0);
		}
	}
	return (1);
}

static int
zfs_do_diff(int argc, char **argv)
{
	zfs_handle_t *zhp;
	int flags = 0;
	char *tosnap = NULL;
	char *fromsnap = NULL;
	char *atp, *copy;
	int err = 0;
	int c;

	while ((c = getopt(argc, argv, "FHt")) != -1) {
		switch (c) {
		case 'F':
			flags |= ZFS_DIFF_CLASSIFY;
			break;
		case 'H':
			flags |= ZFS_DIFF_PARSEABLE;
			break;
		case 't':
			flags |= ZFS_DIFF_TIMESTAMP;
			break;
		default:
			(void) fprintf(stderr,
			    gettext("invalid option '%c'\n"), optopt);
			usage(B_FALSE);
		}
	}

	argc -= optind;
	argv += optind;

	if (argc < 1) {
		(void) fprintf(stderr,
		gettext("must provide at least one snapshot name\n"));
		usage(B_FALSE);
	}

	if (argc > 2) {
		(void) fprintf(stderr, gettext("too many arguments\n"));
		usage(B_FALSE);
	}

	fromsnap = argv[0];
	tosnap = (argc == 2) ? argv[1] : NULL;

	copy = NULL;
	if (*fromsnap != '@')
		copy = strdup(fromsnap);
	else if (tosnap)
		copy = strdup(tosnap);
	if (copy == NULL)
		usage(B_FALSE);

	if (atp = strchr(copy, '@'))
		*atp = '\0';

	if ((zhp = zfs_open(g_zfs, copy, ZFS_TYPE_FILESYSTEM)) == NULL)
		return (1);

	free(copy);

	/*
	 * Ignore SIGPIPE so that the library can give us
	 * information on any failure
	 */
	(void) sigignore(SIGPIPE);

	err = zfs_show_diffs(zhp, STDOUT_FILENO, fromsnap, tosnap, flags);

	zfs_close(zhp);

	return (err != 0);
}

/*
 * zfs bookmark <fs@snap> <fs#bmark>
 *
 * Creates a bookmark with the given name from the given snapshot.
 */
static int
zfs_do_bookmark(int argc, char **argv)
{
	char snapname[ZFS_MAXNAMELEN];
	zfs_handle_t *zhp;
	nvlist_t *nvl;
	int ret = 0;
	int c;

	/* check options */
	while ((c = getopt(argc, argv, "")) != -1) {
		switch (c) {
		case '?':
			(void) fprintf(stderr,
			    gettext("invalid option '%c'\n"), optopt);
			goto usage;
		}
	}

	argc -= optind;
	argv += optind;

	/* check number of arguments */
	if (argc < 1) {
		(void) fprintf(stderr, gettext("missing snapshot argument\n"));
		goto usage;
	}
	if (argc < 2) {
		(void) fprintf(stderr, gettext("missing bookmark argument\n"));
		goto usage;
	}

	if (strchr(argv[1], '#') == NULL) {
		(void) fprintf(stderr,
		    gettext("invalid bookmark name '%s' -- "
		    "must contain a '#'\n"), argv[1]);
		goto usage;
	}

	if (argv[0][0] == '@') {
		/*
		 * Snapshot name begins with @.
		 * Default to same fs as bookmark.
		 */
		(void) strncpy(snapname, argv[1], sizeof (snapname));
		*strchr(snapname, '#') = '\0';
		(void) strlcat(snapname, argv[0], sizeof (snapname));
	} else {
		(void) strncpy(snapname, argv[0], sizeof (snapname));
	}
	zhp = zfs_open(g_zfs, snapname, ZFS_TYPE_SNAPSHOT);
	if (zhp == NULL)
		goto usage;
	zfs_close(zhp);


	nvl = fnvlist_alloc();
	fnvlist_add_string(nvl, argv[1], snapname);
	ret = lzc_bookmark(nvl, NULL);
	fnvlist_free(nvl);

	if (ret != 0) {
		const char *err_msg;
		char errbuf[1024];

		(void) snprintf(errbuf, sizeof (errbuf),
		    dgettext(TEXT_DOMAIN,
		    "cannot create bookmark '%s'"), argv[1]);

		switch (ret) {
		case EXDEV:
			err_msg = "bookmark is in a different pool";
			break;
		case EEXIST:
			err_msg = "bookmark exists";
			break;
		case EINVAL:
			err_msg = "invalid argument";
			break;
		case ENOTSUP:
			err_msg = "bookmark feature not enabled";
			break;
		case ENOSPC:
			err_msg = "out of space";
			break;
		default:
			err_msg = "unknown error";
			break;
		}
		(void) fprintf(stderr, "%s: %s\n", errbuf,
		    dgettext(TEXT_DOMAIN, err_msg));
	}

	return (ret != 0);

usage:
	usage(B_FALSE);
	return (-1);
}

int
main(int argc, char **argv)
{
	int ret = 0;
	int i;
	char *progname;
	char *cmdname;

	(void) setlocale(LC_ALL, "");
	(void) textdomain(TEXT_DOMAIN);

	opterr = 0;

	if ((g_zfs = libzfs_init()) == NULL) {
		(void) fprintf(stderr, gettext("internal error: failed to "
		    "initialize ZFS library\n"));
		return (1);
	}

	zfs_save_arguments(argc, argv, history_str, sizeof (history_str));

	libzfs_print_on_error(g_zfs, B_TRUE);

	if ((mnttab_file = fopen(MNTTAB, "r")) == NULL) {
		(void) fprintf(stderr, gettext("internal error: unable to "
		    "open %s\n"), MNTTAB);
		return (1);
	}

	/*
	 * This command also doubles as the /etc/fs mount and unmount program.
	 * Determine if we should take this behavior based on argv[0].
	 */
	progname = basename(argv[0]);
	if (strcmp(progname, "mount") == 0) {
		ret = manual_mount(argc, argv);
	} else if (strcmp(progname, "umount") == 0) {
		ret = manual_unmount(argc, argv);
	} else {
		/*
		 * Make sure the user has specified some command.
		 */
		if (argc < 2) {
			(void) fprintf(stderr, gettext("missing command\n"));
			usage(B_FALSE);
		}

		cmdname = argv[1];

		/*
		 * The 'umount' command is an alias for 'unmount'
		 */
		if (strcmp(cmdname, "umount") == 0)
			cmdname = "unmount";

		/*
		 * The 'recv' command is an alias for 'receive'
		 */
		if (strcmp(cmdname, "recv") == 0)
			cmdname = "receive";

		/*
		 * The 'snap' command is an alias for 'snapshot'
		 */
		if (strcmp(cmdname, "snap") == 0)
			cmdname = "snapshot";

		/*
		 * Special case '-?'
		 */
		if (strcmp(cmdname, "-?") == 0)
			usage(B_TRUE);

		/*
		 * Run the appropriate command.
		 */
		libzfs_mnttab_cache(g_zfs, B_TRUE);
		if (find_command_idx(cmdname, &i) == 0) {
			current_command = &command_table[i];
			ret = command_table[i].func(argc - 1, argv + 1);
		} else if (strchr(cmdname, '=') != NULL) {
			verify(find_command_idx("set", &i) == 0);
			current_command = &command_table[i];
			ret = command_table[i].func(argc, argv);
		} else {
			(void) fprintf(stderr, gettext("unrecognized "
			    "command '%s'\n"), cmdname);
			usage(B_FALSE);
		}
		libzfs_mnttab_cache(g_zfs, B_FALSE);
	}

	(void) fclose(mnttab_file);

	if (ret == 0 && log_history)
		(void) zpool_log_history(g_zfs, history_str);

	libzfs_fini(g_zfs);

	/*
	 * The 'ZFS_ABORT' environment variable causes us to dump core on exit
	 * for the purposes of running ::findleaks.
	 */
	if (getenv("ZFS_ABORT") != NULL) {
		(void) printf("dumping core by request\n");
		abort();
	}

	return (ret);
}<|MERGE_RESOLUTION|>--- conflicted
+++ resolved
@@ -263,19 +263,12 @@
 	case HELP_PROMOTE:
 		return (gettext("\tpromote <clone-filesystem>\n"));
 	case HELP_RECEIVE:
-<<<<<<< HEAD
-		return (gettext("\treceive|recv [-vnFu] <filesystem|volume|"
-		    "snapshot>\n"
-		    "\treceive|recv [-vnFu] [-o origin=<snapshot>] [-d | -e] "
+		return (gettext("\treceive|recv [-vnFu] "
+		    "[-o <property>] ... [-x <property>] ... [-l <filesystem|volume>] ... "
+		    "<filesystem|volume|snapshot>\n"
+		    "\treceive|recv [-vnFu] [-d | -e] "
+		    "[-o <property>] ... [-x <property>] ... [-l <filesystem|volume>] ... "
 		    "<filesystem>\n"));
-=======
-		return (gettext("\treceive|recv [-vnFu] "
-		"[-o <property>] ... [-x <property>] ... [-l <filesystem|volume>] ... "
-		"<filesystem|volume|snapshot>\n"
-		"\treceive|recv [-vnFu] [-d | -e] "
-		"[-o <property>] ... [-x <property>] ... [-l <filesystem|volume>] ... "
-		"<filesystem>\n"));
->>>>>>> 3485f190
 	case HELP_RENAME:
 		return (gettext("\trename [-f] <filesystem|volume|snapshot> "
 		    "<filesystem|volume|snapshot>\n"
@@ -3945,29 +3938,16 @@
 	nvlist_t *props, *limitds;
 	int c, err;
 	recvflags_t flags = { 0 };
-<<<<<<< HEAD
-	nvlist_t *props;
-	nvpair_t *nvp = NULL;
-
-	if (nvlist_alloc(&props, NV_UNIQUE_NAME, 0) != 0)
-		nomem();
-
-	/* check options */
-	while ((c = getopt(argc, argv, ":o:denuvF")) != -1) {
-=======
+
 	if (nvlist_alloc(&props, NV_UNIQUE_NAME, 0) != 0)
 		nomem();
 	if (nvlist_alloc(&limitds, NV_UNIQUE_NAME, 0) != 0)
 		nomem();
 
+
 	/* check options */
 	while ((c = getopt(argc, argv, ":del:no:uvx:F")) != -1) {
->>>>>>> 3485f190
 		switch (c) {
-		case 'o':
-			if (parseprop(props, optarg) != 0)
-				return (1);
-			break;
 		case 'd':
 			flags.isprefix = B_TRUE;
 			break;
@@ -4028,13 +4008,6 @@
 	if (argc > 1) {
 		(void) fprintf(stderr, gettext("too many arguments\n"));
 		usage(B_FALSE);
-	}
-
-	while ((nvp = nvlist_next_nvpair(props, nvp))) {
-		if (strcmp(nvpair_name(nvp), "origin") != 0) {
-			(void) fprintf(stderr, gettext("invalid option"));
-			usage(B_FALSE);
-		}
 	}
 
 	if (isatty(STDIN_FILENO)) {
@@ -4045,9 +4018,6 @@
 		return (1);
 	}
 
-<<<<<<< HEAD
-	err = zfs_receive(g_zfs, argv[0], props, &flags, STDIN_FILENO, NULL);
-=======
 	if (nvlist_empty(props)) {
 		nvlist_free(props);
 		props = NULL;
@@ -4066,7 +4036,6 @@
 
 	if (limitds != NULL)
 		nvlist_free(limitds);
->>>>>>> 3485f190
 
 	return (err != 0);
 }
