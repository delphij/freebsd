--- conflicted
+++ resolved
@@ -8,15 +8,7 @@
 INCDIR=	lib/Target/ARM
 SRCS=	ARMDisassembler.cpp
 
-<<<<<<< HEAD
-.if ${MK_CLANG_EXTRAS} != "no"
-SRCS+=	ARMDisassembler.cpp
-.endif
-
-TGHDRS=	ARMGenDecoderTables \
-=======
 TGHDRS=	ARMGenDisassemblerTables \
->>>>>>> b2eac838
 	ARMGenEDInfo \
 	ARMGenInstrInfo \
 	ARMGenRegisterInfo \
