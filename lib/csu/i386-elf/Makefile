--- conflicted
+++ resolved
@@ -26,11 +26,7 @@
 	${CC} ${ACFLAGS} -c -o ${.TARGET} gcrt1_c.s
 
 gcrt1.o: gcrt1_c.o crt1_s.o
-<<<<<<< HEAD
-	${LD} ${LDFLAGS:N-[BL]/*} -o gcrt1.o -r crt1_s.o gcrt1_c.o
-=======
 	${LD} ${_LDFLAGS} -o gcrt1.o -r crt1_s.o gcrt1_c.o
->>>>>>> 4fbde208
 
 crt1_c.s: crt1_c.c
 	${CC} ${CFLAGS} -S -o ${.TARGET} ${.CURDIR}/crt1_c.c
@@ -40,11 +36,7 @@
 	${CC} ${ACFLAGS} -c -o ${.TARGET} crt1_c.s
 
 crt1.o:	crt1_c.o crt1_s.o
-<<<<<<< HEAD
-	${LD} ${LDFLAGS:N-[BL]/*} -o crt1.o -r crt1_s.o crt1_c.o
-=======
 	${LD} ${_LDFLAGS} -o crt1.o -r crt1_s.o crt1_c.o
->>>>>>> 4fbde208
 	objcopy --localize-symbol _start1 crt1.o
 
 Scrt1_c.s: crt1_c.c
@@ -55,11 +47,7 @@
 	${CC} ${ACFLAGS} -c -o ${.TARGET} Scrt1_c.s
 
 Scrt1.o: Scrt1_c.o crt1_s.o
-<<<<<<< HEAD
-	${LD} ${LDFLAGS:N-[BL]/*} -o Scrt1.o -r crt1_s.o Scrt1_c.o
-=======
 	${LD} ${_LDFLAGS} -o Scrt1.o -r crt1_s.o Scrt1_c.o
->>>>>>> 4fbde208
 	objcopy --localize-symbol _start1 Scrt1.o
 
 .include <bsd.prog.mk>