--- conflicted
+++ resolved
@@ -1,8 +1,4 @@
-<<<<<<< HEAD
-$FreeBSD: user/ed/newcons/lib/libz/FREEBSD-upgrade 146082 2005-05-11 03:50:50Z kientzle $
-=======
 $FreeBSD$
->>>>>>> 3b6f8b89
 
 ZLib 1.2.2
 
