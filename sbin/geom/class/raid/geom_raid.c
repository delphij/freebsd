/*-
 * Copyright (c) 2010 Alexander Motin <mav@FreeBSD.org>
 * All rights reserved.
 *
 * Redistribution and use in source and binary forms, with or without
 * modification, are permitted provided that the following conditions
 * are met:
 * 1. Redistributions of source code must retain the above copyright
 *    notice, this list of conditions and the following disclaimer.
 * 2. Redistributions in binary form must reproduce the above copyright
 *    notice, this list of conditions and the following disclaimer in the
 *    documentation and/or other materials provided with the distribution.
 *
 * THIS SOFTWARE IS PROVIDED BY THE AUTHORS AND CONTRIBUTORS ``AS IS'' AND
 * ANY EXPRESS OR IMPLIED WARRANTIES, INCLUDING, BUT NOT LIMITED TO, THE
 * IMPLIED WARRANTIES OF MERCHANTABILITY AND FITNESS FOR A PARTICULAR PURPOSE
 * ARE DISCLAIMED.  IN NO EVENT SHALL THE AUTHORS OR CONTRIBUTORS BE LIABLE
 * FOR ANY DIRECT, INDIRECT, INCIDENTAL, SPECIAL, EXEMPLARY, OR CONSEQUENTIAL
 * DAMAGES (INCLUDING, BUT NOT LIMITED TO, PROCUREMENT OF SUBSTITUTE GOODS
 * OR SERVICES; LOSS OF USE, DATA, OR PROFITS; OR BUSINESS INTERRUPTION)
 * HOWEVER CAUSED AND ON ANY THEORY OF LIABILITY, WHETHER IN CONTRACT, STRICT
 * LIABILITY, OR TORT (INCLUDING NEGLIGENCE OR OTHERWISE) ARISING IN ANY WAY
 * OUT OF THE USE OF THIS SOFTWARE, EVEN IF ADVISED OF THE POSSIBILITY OF
 * SUCH DAMAGE.
 */

#include <sys/cdefs.h>
__FBSDID("$FreeBSD$");

#include <sys/param.h>
#include <errno.h>
#include <paths.h>
#include <stdio.h>
#include <stdlib.h>
#include <stdint.h>
#include <string.h>
#include <strings.h>
#include <assert.h>
#include <libgeom.h>
#include <geom/raid/g_raid.h>
#include <core/geom.h>
#include <misc/subr.h>

uint32_t lib_version = G_LIB_VERSION;
uint32_t version = G_RAID_VERSION;

#define	GRAID_BALANCE		"load"
#define	GRAID_SLICE		"4096"
#define	GRAID_PRIORITY	"0"

//static void raid_main(struct gctl_req *req, unsigned flags);

struct g_command class_commands[] = {
<<<<<<< HEAD
	{ "label", G_FLAG_VERBOSE, NULL, G_NULL_OPTS, NULL,
=======
	{ "label", G_FLAG_VERBOSE, NULL, G_NULL_OPTS,
>>>>>>> c798214f
	    "format name level prov ..."
	},
	{ "stop", G_FLAG_VERBOSE, NULL,
	    {
		{ 'f', "force", NULL, G_TYPE_BOOL },
		G_OPT_SENTINEL
	    },
	    NULL, "[-fv] name ..."
	},
	G_CMD_SENTINEL
};

#if 0
static int verbose = 0;

static void
raid_main(struct gctl_req *req, unsigned flags)
{
	const char *name;

	if ((flags & G_FLAG_VERBOSE) != 0)
		verbose = 1;

	name = gctl_get_ascii(req, "verb");
	if (name == NULL) {
		gctl_error(req, "No '%s' argument.", "verb");
		return;
	}
	if (strcmp(name, "label") == 0)
		raid_label(req);
	else if (strcmp(name, "clear") == 0)
		raid_clear(req);
	else if (strcmp(name, "dump") == 0)
		raid_dump(req);
	else if (strcmp(name, "activate") == 0)
		raid_activate(req);
	else
		gctl_error(req, "Unknown command: %s.", name);
}
#endif
<|MERGE_RESOLUTION|>--- conflicted
+++ resolved
@@ -51,19 +51,40 @@
 //static void raid_main(struct gctl_req *req, unsigned flags);
 
 struct g_command class_commands[] = {
-<<<<<<< HEAD
-	{ "label", G_FLAG_VERBOSE, NULL, G_NULL_OPTS, NULL,
-=======
-	{ "label", G_FLAG_VERBOSE, NULL, G_NULL_OPTS,
->>>>>>> c798214f
-	    "format name level prov ..."
+	{ "label", G_FLAG_VERBOSE, NULL,
+	    {
+		{ 'S', "size", G_VAL_OPTIONAL, G_TYPE_NUMBER },
+		{ 's', "strip", G_VAL_OPTIONAL, G_TYPE_NUMBER },
+		G_OPT_SENTINEL
+	    },
+	    NULL, "[-S size] [-s stripsize] format label level prov ..."
+	},
+	{ "add", G_FLAG_VERBOSE, NULL,
+	    {
+		{ 'S', "size", G_VAL_OPTIONAL, G_TYPE_NUMBER },
+		{ 's', "strip", G_VAL_OPTIONAL, G_TYPE_NUMBER },
+		G_OPT_SENTINEL
+	    },
+	    NULL, "[-S size] [-s stripsize] name label level"
+	},
+	{ "delete", G_FLAG_VERBOSE, NULL, G_NULL_OPTS, NULL,
+	    "[-v] name [label|num]"
+	},
+	{ "insert", G_FLAG_VERBOSE, NULL, G_NULL_OPTS, NULL,
+	    "[-v] name prov ..."
+	},
+	{ "remove", G_FLAG_VERBOSE, NULL, G_NULL_OPTS, NULL,
+	    "[-v] name prov ..."
+	},
+	{ "fail", G_FLAG_VERBOSE, NULL, G_NULL_OPTS, NULL,
+	    "[-v] name prov ..."
 	},
 	{ "stop", G_FLAG_VERBOSE, NULL,
 	    {
 		{ 'f', "force", NULL, G_TYPE_BOOL },
 		G_OPT_SENTINEL
 	    },
-	    NULL, "[-fv] name ..."
+	    NULL, "[-fv] name"
 	},
 	G_CMD_SENTINEL
 };
