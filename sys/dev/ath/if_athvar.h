/*-
 * Copyright (c) 2002-2009 Sam Leffler, Errno Consulting
 * All rights reserved.
 *
 * Redistribution and use in source and binary forms, with or without
 * modification, are permitted provided that the following conditions
 * are met:
 * 1. Redistributions of source code must retain the above copyright
 *    notice, this list of conditions and the following disclaimer,
 *    without modification.
 * 2. Redistributions in binary form must reproduce at minimum a disclaimer
 *    similar to the "NO WARRANTY" disclaimer below ("Disclaimer") and any
 *    redistribution must be conditioned upon including a substantially
 *    similar Disclaimer requirement for further binary redistribution.
 *
 * NO WARRANTY
 * THIS SOFTWARE IS PROVIDED BY THE COPYRIGHT HOLDERS AND CONTRIBUTORS
 * ``AS IS'' AND ANY EXPRESS OR IMPLIED WARRANTIES, INCLUDING, BUT NOT
 * LIMITED TO, THE IMPLIED WARRANTIES OF NONINFRINGEMENT, MERCHANTIBILITY
 * AND FITNESS FOR A PARTICULAR PURPOSE ARE DISCLAIMED. IN NO EVENT SHALL
 * THE COPYRIGHT HOLDERS OR CONTRIBUTORS BE LIABLE FOR SPECIAL, EXEMPLARY,
 * OR CONSEQUENTIAL DAMAGES (INCLUDING, BUT NOT LIMITED TO, PROCUREMENT OF
 * SUBSTITUTE GOODS OR SERVICES; LOSS OF USE, DATA, OR PROFITS; OR BUSINESS
 * INTERRUPTION) HOWEVER CAUSED AND ON ANY THEORY OF LIABILITY, WHETHER
 * IN CONTRACT, STRICT LIABILITY, OR TORT (INCLUDING NEGLIGENCE OR OTHERWISE)
 * ARISING IN ANY WAY OUT OF THE USE OF THIS SOFTWARE, EVEN IF ADVISED OF
 * THE POSSIBILITY OF SUCH DAMAGES.
 *
 * $FreeBSD$
 */

/*
 * Defintions for the Atheros Wireless LAN controller driver.
 */
#ifndef _DEV_ATH_ATHVAR_H
#define _DEV_ATH_ATHVAR_H

#include <dev/ath/ath_hal/ah.h>
#include <dev/ath/ath_hal/ah_desc.h>
#include <net80211/ieee80211_radiotap.h>
#include <dev/ath/if_athioctl.h>
#include <dev/ath/if_athrate.h>

#define	ATH_TIMEOUT		1000

/*
 * There is a separate TX ath_buf pool for management frames.
 * This ensures that management frames such as probe responses
 * and BAR frames can be transmitted during periods of high
 * TX activity.
 */
#define	ATH_MGMT_TXBUF		32

/*
 * 802.11n requires more TX and RX buffers to do AMPDU.
 */
#ifdef	ATH_ENABLE_11N
#define	ATH_TXBUF	512
#define	ATH_RXBUF	512
#endif

#ifndef ATH_RXBUF
#define	ATH_RXBUF	40		/* number of RX buffers */
#endif
#ifndef ATH_TXBUF
#define	ATH_TXBUF	200		/* number of TX buffers */
#endif
#define	ATH_BCBUF	4		/* number of beacon buffers */

#define	ATH_TXDESC	10		/* number of descriptors per buffer */
#define	ATH_TXMAXTRY	11		/* max number of transmit attempts */
#define	ATH_TXMGTTRY	4		/* xmit attempts for mgt/ctl frames */
#define	ATH_TXINTR_PERIOD 5		/* max number of batched tx descriptors */

#define	ATH_BEACON_AIFS_DEFAULT	 1	/* default aifs for ap beacon q */
#define	ATH_BEACON_CWMIN_DEFAULT 0	/* default cwmin for ap beacon q */
#define	ATH_BEACON_CWMAX_DEFAULT 0	/* default cwmax for ap beacon q */

/*
 * The key cache is used for h/w cipher state and also for
 * tracking station state such as the current tx antenna.
 * We also setup a mapping table between key cache slot indices
 * and station state to short-circuit node lookups on rx.
 * Different parts have different size key caches.  We handle
 * up to ATH_KEYMAX entries (could dynamically allocate state).
 */
#define	ATH_KEYMAX	128		/* max key cache size we handle */
#define	ATH_KEYBYTES	(ATH_KEYMAX/NBBY)	/* storage space in bytes */

struct taskqueue;
struct kthread;
struct ath_buf;

#define	ATH_TID_MAX_BUFS	(2 * IEEE80211_AGGR_BAWMAX)

/*
 * Per-TID state
 *
 * Note that TID 16 (WME_NUM_TID+1) is for handling non-QoS frames.
 */
struct ath_tid {
	TAILQ_HEAD(,ath_buf) axq_q;		/* pending buffers */
	u_int			axq_depth;	/* SW queue depth */
	char			axq_name[48];	/* lock name */
	struct ath_node		*an;		/* pointer to parent */
	int			tid;		/* tid */
	int			ac;		/* which AC gets this trafic */
	int			hwq_depth;	/* how many buffers are on HW */

	/*
	 * Entry on the ath_txq; when there's traffic
	 * to send
	 */
	TAILQ_ENTRY(ath_tid)	axq_qelem;
	int			sched;
	int			paused;	/* >0 if the TID has been paused */
	int			addba_tx_pending;	/* TX ADDBA pending */
	int			bar_wait;	/* waiting for BAR */
	int			bar_tx;		/* BAR TXed */

	/*
	 * Is the TID being cleaned up after a transition
	 * from aggregation to non-aggregation?
	 * When this is set to 1, this TID will be paused
	 * and no further traffic will be queued until all
	 * the hardware packets pending for this TID have been
	 * TXed/completed; at which point (non-aggregation)
	 * traffic will resume being TXed.
	 */
	int			cleanup_inprogress;
	/*
	 * How many hardware-queued packets are
	 * waiting to be cleaned up.
	 * This is only valid if cleanup_inprogress is 1.
	 */
	int			incomp;

	/*
	 * The following implements a ring representing
	 * the frames in the current BAW.
	 * To avoid copying the array content each time
	 * the BAW is moved, the baw_head/baw_tail point
	 * to the current BAW begin/end; when the BAW is
	 * shifted the head/tail of the array are also
	 * appropriately shifted.
	 */
	/* active tx buffers, beginning at current BAW */
	struct ath_buf		*tx_buf[ATH_TID_MAX_BUFS];
	/* where the baw head is in the array */
	int			baw_head;
	/* where the BAW tail is in the array */
	int			baw_tail;
};

/* driver-specific node state */
struct ath_node {
	struct ieee80211_node an_node;	/* base class */
	u_int8_t	an_mgmtrix;	/* min h/w rate index */
	u_int8_t	an_mcastrix;	/* mcast h/w rate index */
	struct ath_buf	*an_ff_buf[WME_NUM_AC]; /* ff staging area */
	struct ath_tid	an_tid[IEEE80211_TID_SIZE];	/* per-TID state */
	char		an_name[32];	/* eg "wlan0_a1" */
	struct mtx	an_mtx;		/* protecting the ath_node state */
	/* variable-length rate control state follows */
};
#define	ATH_NODE(ni)	((struct ath_node *)(ni))
#define	ATH_NODE_CONST(ni)	((const struct ath_node *)(ni))

#define ATH_RSSI_LPF_LEN	10
#define ATH_RSSI_DUMMY_MARKER	0x127
#define ATH_EP_MUL(x, mul)	((x) * (mul))
#define ATH_RSSI_IN(x)		(ATH_EP_MUL((x), HAL_RSSI_EP_MULTIPLIER))
#define ATH_LPF_RSSI(x, y, len) \
    ((x != ATH_RSSI_DUMMY_MARKER) ? (((x) * ((len) - 1) + (y)) / (len)) : (y))
#define ATH_RSSI_LPF(x, y) do {						\
    if ((y) >= -20)							\
    	x = ATH_LPF_RSSI((x), ATH_RSSI_IN((y)), ATH_RSSI_LPF_LEN);	\
} while (0)
#define	ATH_EP_RND(x,mul) \
	((((x)%(mul)) >= ((mul)/2)) ? ((x) + ((mul) - 1)) / (mul) : (x)/(mul))
#define	ATH_RSSI(x)		ATH_EP_RND(x, HAL_RSSI_EP_MULTIPLIER)

typedef enum {
	ATH_BUFTYPE_NORMAL	= 0,
	ATH_BUFTYPE_MGMT	= 1,
} ath_buf_type_t;

struct ath_buf {
	TAILQ_ENTRY(ath_buf)	bf_list;
	struct ath_buf *	bf_next;	/* next buffer in the aggregate */
	int			bf_nseg;
	HAL_STATUS		bf_rxstatus;
	uint16_t		bf_flags;	/* status flags (below) */
	uint16_t		bf_descid;	/* 16 bit descriptor ID */
	struct ath_desc		*bf_desc;	/* virtual addr of desc */
	struct ath_desc_status	bf_status;	/* tx/rx status */
	bus_addr_t		bf_daddr;	/* physical addr of desc */
	bus_dmamap_t		bf_dmamap;	/* DMA map for mbuf chain */
	struct mbuf		*bf_m;		/* mbuf for buf */
	struct ieee80211_node	*bf_node;	/* pointer to the node */
	struct ath_desc		*bf_lastds;	/* last descriptor for comp status */
	struct ath_buf		*bf_last;	/* last buffer in aggregate, or self for non-aggregate */
	bus_size_t		bf_mapsize;
#define	ATH_MAX_SCATTER		ATH_TXDESC	/* max(tx,rx,beacon) desc's */
	bus_dma_segment_t	bf_segs[ATH_MAX_SCATTER];

	/* Completion function to call on TX complete (fail or not) */
	/*
	 * "fail" here is set to 1 if the queue entries were removed
	 * through a call to ath_tx_draintxq().
	 */
	void(* bf_comp) (struct ath_softc *sc, struct ath_buf *bf, int fail);

	/* This state is kept to support software retries and aggregation */
	struct {
		uint16_t bfs_seqno;	/* sequence number of this packet */
		uint16_t bfs_ndelim;	/* number of delims for padding */

		uint8_t bfs_retries;	/* retry count */
		uint8_t bfs_tid;	/* packet TID (or TID_MAX for no QoS) */
		uint8_t bfs_nframes;	/* number of frames in aggregate */
		uint8_t bfs_pri;	/* packet AC priority */

		struct ath_txq *bfs_txq;	/* eventual dest hardware TXQ */

		u_int32_t bfs_aggr:1,		/* part of aggregate? */
		    bfs_aggrburst:1,	/* part of aggregate burst? */
		    bfs_isretried:1,	/* retried frame? */
		    bfs_dobaw:1,	/* actually check against BAW? */
		    bfs_addedbaw:1,	/* has been added to the BAW */
		    bfs_shpream:1,	/* use short preamble */
		    bfs_istxfrag:1,	/* is fragmented */
		    bfs_ismrr:1,	/* do multi-rate TX retry */
		    bfs_doprot:1,	/* do RTS/CTS based protection */
		    bfs_doratelookup:1;	/* do rate lookup before each TX */

		/*
		 * These fields are passed into the
		 * descriptor setup functions.
		 */

		/* Make this an 8 bit value? */
		HAL_PKT_TYPE bfs_atype;	/* packet type */

		uint32_t bfs_pktlen;	/* length of this packet */

		uint16_t bfs_hdrlen;	/* length of this packet header */
		uint16_t bfs_al;	/* length of aggregate */

		uint16_t bfs_txflags;	/* HAL (tx) descriptor flags */
		uint8_t bfs_txrate0;	/* first TX rate */
		uint8_t bfs_try0;		/* first try count */

		uint16_t bfs_txpower;	/* tx power */
		uint8_t bfs_ctsrate0;	/* Non-zero - use this as ctsrate */
		uint8_t bfs_ctsrate;	/* CTS rate */

		/* 16 bit? */
		int32_t bfs_keyix;		/* crypto key index */
		int32_t bfs_txantenna;	/* TX antenna config */

		/* Make this an 8 bit value? */
		enum ieee80211_protmode bfs_protmode;

		/* 16 bit? */
		uint32_t bfs_ctsduration;	/* CTS duration (pre-11n NICs) */
		struct ath_rc_series bfs_rc[ATH_RC_NUM];	/* non-11n TX series */
	} bf_state;
};
typedef TAILQ_HEAD(ath_bufhead_s, ath_buf) ath_bufhead;

#define	ATH_BUF_MGMT	0x00000001	/* (tx) desc is a mgmt desc */
#define	ATH_BUF_BUSY	0x00000002	/* (tx) desc owned by h/w */

/*
 * DMA state for tx/rx descriptors.
 */
struct ath_descdma {
	const char*		dd_name;
	struct ath_desc		*dd_desc;	/* descriptors */
	int			dd_descsize;	/* size of single descriptor */
	bus_addr_t		dd_desc_paddr;	/* physical addr of dd_desc */
	bus_size_t		dd_desc_len;	/* size of dd_desc */
	bus_dma_segment_t	dd_dseg;
	bus_dma_tag_t		dd_dmat;	/* bus DMA tag */
	bus_dmamap_t		dd_dmamap;	/* DMA map for descriptors */
	struct ath_buf		*dd_bufptr;	/* associated buffers */
};

/*
 * Data transmit queue state.  One of these exists for each
 * hardware transmit queue.  Packets sent to us from above
 * are assigned to queues based on their priority.  Not all
 * devices support a complete set of hardware transmit queues.
 * For those devices the array sc_ac2q will map multiple
 * priorities to fewer hardware queues (typically all to one
 * hardware queue).
 */
struct ath_txq {
	struct ath_softc	*axq_softc;	/* Needed for scheduling */
	u_int			axq_qnum;	/* hardware q number */
#define	ATH_TXQ_SWQ	(HAL_NUM_TX_QUEUES+1)	/* qnum for s/w only queue */
	u_int			axq_ac;		/* WME AC */
	u_int			axq_flags;
#define	ATH_TXQ_PUTPENDING	0x0001		/* ath_hal_puttxbuf pending */
	u_int			axq_depth;	/* queue depth (stat only) */
	u_int			axq_aggr_depth;	/* how many aggregates are queued */
	u_int			axq_fifo_depth;	/* depth of FIFO frames */
	u_int			axq_intrcnt;	/* interrupt count */
	u_int32_t		*axq_link;	/* link ptr in last TX desc */
	TAILQ_HEAD(axq_q_s, ath_buf)	axq_q;		/* transmit queue */
	struct mtx		axq_lock;	/* lock on q and link */
	char			axq_name[12];	/* e.g. "ath0_txq4" */

	/* Per-TID traffic queue for software -> hardware TX */
	TAILQ_HEAD(axq_t_s,ath_tid)	axq_tidq;
};

#define	ATH_NODE_LOCK(_an)		mtx_lock(&(_an)->an_mtx)
#define	ATH_NODE_UNLOCK(_an)		mtx_unlock(&(_an)->an_mtx)
#define	ATH_NODE_LOCK_ASSERT(_an)	mtx_assert(&(_an)->an_mtx, MA_OWNED)

#define	ATH_TXQ_LOCK_INIT(_sc, _tq) do { \
	snprintf((_tq)->axq_name, sizeof((_tq)->axq_name), "%s_txq%u", \
		device_get_nameunit((_sc)->sc_dev), (_tq)->axq_qnum); \
	mtx_init(&(_tq)->axq_lock, (_tq)->axq_name, NULL, MTX_DEF); \
} while (0)
#define	ATH_TXQ_LOCK_DESTROY(_tq)	mtx_destroy(&(_tq)->axq_lock)
#define	ATH_TXQ_LOCK(_tq)		mtx_lock(&(_tq)->axq_lock)
#define	ATH_TXQ_UNLOCK(_tq)		mtx_unlock(&(_tq)->axq_lock)
#define	ATH_TXQ_LOCK_ASSERT(_tq)	\
	    mtx_assert(&(_tq)->axq_lock, MA_OWNED)
#define	ATH_TXQ_UNLOCK_ASSERT(_tq)	\
	    mtx_assert(&(_tq)->axq_lock, MA_NOTOWNED)
#define	ATH_TXQ_IS_LOCKED(_tq)		mtx_owned(&(_tq)->axq_lock)

#define	ATH_TID_LOCK_ASSERT(_sc, _tid)	\
	    ATH_TXQ_LOCK_ASSERT((_sc)->sc_ac2q[(_tid)->ac])

#define ATH_TXQ_INSERT_HEAD(_tq, _elm, _field) do { \
	TAILQ_INSERT_HEAD(&(_tq)->axq_q, (_elm), _field); \
	(_tq)->axq_depth++; \
} while (0)
#define ATH_TXQ_INSERT_TAIL(_tq, _elm, _field) do { \
	TAILQ_INSERT_TAIL(&(_tq)->axq_q, (_elm), _field); \
	(_tq)->axq_depth++; \
} while (0)
#define ATH_TXQ_REMOVE(_tq, _elm, _field) do { \
	TAILQ_REMOVE(&(_tq)->axq_q, _elm, _field); \
	(_tq)->axq_depth--; \
} while (0)
#define	ATH_TXQ_FIRST(_tq)		TAILQ_FIRST(&(_tq)->axq_q)
#define	ATH_TXQ_LAST(_tq, _field)	TAILQ_LAST(&(_tq)->axq_q, _field)

struct ath_vap {
	struct ieee80211vap av_vap;	/* base class */
	int		av_bslot;	/* beacon slot index */
	struct ath_buf	*av_bcbuf;	/* beacon buffer */
	struct ieee80211_beacon_offsets av_boff;/* dynamic update state */
	struct ath_txq	av_mcastq;	/* buffered mcast s/w queue */

	void		(*av_recv_mgmt)(struct ieee80211_node *,
				struct mbuf *, int, int, int);
	int		(*av_newstate)(struct ieee80211vap *,
				enum ieee80211_state, int);
	void		(*av_bmiss)(struct ieee80211vap *);
};
#define	ATH_VAP(vap)	((struct ath_vap *)(vap))

struct taskqueue;
struct ath_tx99;

/*
 * Whether to reset the TX/RX queue with or without
 * a queue flush.
 */
typedef enum {
	ATH_RESET_DEFAULT = 0,
	ATH_RESET_NOLOSS = 1,
	ATH_RESET_FULL = 2,
} ATH_RESET_TYPE;

struct ath_rx_methods {
	void		(*recv_stop)(struct ath_softc *sc, int dodelay);
	int		(*recv_start)(struct ath_softc *sc);
	void		(*recv_flush)(struct ath_softc *sc);
	void		(*recv_tasklet)(void *arg, int npending);
	int		(*recv_rxbuf_init)(struct ath_softc *sc,
			    struct ath_buf *bf);
	int		(*recv_setup)(struct ath_softc *sc);
	int		(*recv_teardown)(struct ath_softc *sc);
};

/*
 * Represent the current state of the RX FIFO.
 */
struct ath_rx_edma {
	struct ath_buf	**m_fifo;
	int		m_fifolen;
	int		m_fifo_head;
	int		m_fifo_tail;
	int		m_fifo_depth;
	struct mbuf	*m_rxpending;
<<<<<<< HEAD
=======
};

struct ath_tx_edma_fifo {
	struct ath_buf	**m_fifo;
	int		m_fifolen;
	int		m_fifo_head;
	int		m_fifo_tail;
	int		m_fifo_depth;
};

struct ath_tx_methods {
	int		(*xmit_setup)(struct ath_softc *sc);
	int		(*xmit_teardown)(struct ath_softc *sc);
	void		(*xmit_attach_comp_func)(struct ath_softc *sc);

	void		(*xmit_dma_restart)(struct ath_softc *sc,
			    struct ath_txq *txq);
	void		(*xmit_handoff)(struct ath_softc *sc,
			    struct ath_txq *txq, struct ath_buf *bf);
	void		(*xmit_drain)(struct ath_softc *sc,
			    ATH_RESET_TYPE reset_type);
>>>>>>> 9a1f5102
};

struct ath_softc {
	struct ifnet		*sc_ifp;	/* interface common */
	struct ath_stats	sc_stats;	/* interface statistics */
	struct ath_tx_aggr_stats	sc_aggr_stats;
	struct ath_intr_stats	sc_intr_stats;
	uint64_t		sc_debug;
	int			sc_nvaps;	/* # vaps */
	int			sc_nstavaps;	/* # station vaps */
	int			sc_nmeshvaps;	/* # mbss vaps */
	u_int8_t		sc_hwbssidmask[IEEE80211_ADDR_LEN];
	u_int8_t		sc_nbssid0;	/* # vap's using base mac */
	uint32_t		sc_bssidmask;	/* bssid mask */

	struct ath_rx_methods	sc_rx;
<<<<<<< HEAD
	struct ath_rx_edma	sc_rxedma[2];	/* HP/LP queues */
=======
	struct ath_rx_edma	sc_rxedma[HAL_NUM_RX_QUEUES];	/* HP/LP queues */
	struct ath_tx_methods	sc_tx;
	struct ath_tx_edma_fifo	sc_txedma[HAL_NUM_TX_QUEUES];

>>>>>>> 9a1f5102
	int			sc_rx_statuslen;
	int			sc_tx_desclen;
	int			sc_tx_statuslen;
	int			sc_tx_nmaps;	/* Number of TX maps */
	int			sc_edma_bufsize;

	void 			(*sc_node_cleanup)(struct ieee80211_node *);
	void 			(*sc_node_free)(struct ieee80211_node *);
	device_t		sc_dev;
	HAL_BUS_TAG		sc_st;		/* bus space tag */
	HAL_BUS_HANDLE		sc_sh;		/* bus space handle */
	bus_dma_tag_t		sc_dmat;	/* bus DMA tag */
	struct mtx		sc_mtx;		/* master lock (recursive) */
	struct mtx		sc_pcu_mtx;	/* PCU access mutex */
	char			sc_pcu_mtx_name[32];
	struct mtx		sc_rx_mtx;	/* RX access mutex */
	char			sc_rx_mtx_name[32];
	struct taskqueue	*sc_tq;		/* private task queue */
	struct ath_hal		*sc_ah;		/* Atheros HAL */
	struct ath_ratectrl	*sc_rc;		/* tx rate control support */
	struct ath_tx99		*sc_tx99;	/* tx99 adjunct state */
	void			(*sc_setdefantenna)(struct ath_softc *, u_int);
	unsigned int		sc_invalid  : 1,/* disable hardware accesses */
				sc_mrretry  : 1,/* multi-rate retry support */
				sc_mrrprot  : 1,/* MRR + protection support */
				sc_softled  : 1,/* enable LED gpio status */
				sc_hardled  : 1,/* enable MAC LED status */
				sc_splitmic : 1,/* split TKIP MIC keys */
				sc_needmib  : 1,/* enable MIB stats intr */
				sc_diversity: 1,/* enable rx diversity */
				sc_hasveol  : 1,/* tx VEOL support */
				sc_ledstate : 1,/* LED on/off state */
				sc_blinking : 1,/* LED blink operation active */
				sc_mcastkey : 1,/* mcast key cache search */
				sc_scanning : 1,/* scanning active */
				sc_syncbeacon:1,/* sync/resync beacon timers */
				sc_hasclrkey: 1,/* CLR key supported */
				sc_xchanmode: 1,/* extended channel mode */
				sc_outdoor  : 1,/* outdoor operation */
				sc_dturbo   : 1,/* dynamic turbo in use */
				sc_hasbmask : 1,/* bssid mask support */
				sc_hasbmatch: 1,/* bssid match disable support*/
				sc_hastsfadd: 1,/* tsf adjust support */
				sc_beacons  : 1,/* beacons running */
				sc_swbmiss  : 1,/* sta mode using sw bmiss */
				sc_stagbeacons:1,/* use staggered beacons */
				sc_wmetkipmic:1,/* can do WME+TKIP MIC */
				sc_resume_up: 1,/* on resume, start all vaps */
				sc_tdma	    : 1,/* TDMA in use */
				sc_setcca   : 1,/* set/clr CCA with TDMA */
				sc_resetcal : 1,/* reset cal state next trip */
				sc_rxslink  : 1,/* do self-linked final descriptor */
				sc_rxtsf32  : 1,/* RX dec TSF is 32 bits */
				sc_isedma   : 1;/* supports EDMA */
	uint32_t		sc_eerd;	/* regdomain from EEPROM */
	uint32_t		sc_eecc;	/* country code from EEPROM */
						/* rate tables */
	const HAL_RATE_TABLE	*sc_rates[IEEE80211_MODE_MAX];
	const HAL_RATE_TABLE	*sc_currates;	/* current rate table */
	enum ieee80211_phymode	sc_curmode;	/* current phy mode */
	HAL_OPMODE		sc_opmode;	/* current operating mode */
	u_int16_t		sc_curtxpow;	/* current tx power limit */
	u_int16_t		sc_curaid;	/* current association id */
	struct ieee80211_channel *sc_curchan;	/* current installed channel */
	u_int8_t		sc_curbssid[IEEE80211_ADDR_LEN];
	u_int8_t		sc_rixmap[256];	/* IEEE to h/w rate table ix */
	struct {
		u_int8_t	ieeerate;	/* IEEE rate */
		u_int8_t	rxflags;	/* radiotap rx flags */
		u_int8_t	txflags;	/* radiotap tx flags */
		u_int16_t	ledon;		/* softled on time */
		u_int16_t	ledoff;		/* softled off time */
	} sc_hwmap[32];				/* h/w rate ix mappings */
	u_int8_t		sc_protrix;	/* protection rate index */
	u_int8_t		sc_lastdatarix;	/* last data frame rate index */
	u_int			sc_mcastrate;	/* ieee rate for mcastrateix */
	u_int			sc_fftxqmin;	/* min frames before staging */
	u_int			sc_fftxqmax;	/* max frames before drop */
	u_int			sc_txantenna;	/* tx antenna (fixed or auto) */

	HAL_INT			sc_imask;	/* interrupt mask copy */

	/*
	 * These are modified in the interrupt handler as well as
	 * the task queues and other contexts. Thus these must be
	 * protected by a mutex, or they could clash.
	 *
	 * For now, access to these is behind the ATH_LOCK,
	 * just to save time.
	 */
	uint32_t		sc_txq_active;	/* bitmap of active TXQs */
	uint32_t		sc_kickpcu;	/* whether to kick the PCU */
	uint32_t		sc_rxproc_cnt;	/* In RX processing */
	uint32_t		sc_txproc_cnt;	/* In TX processing */
	uint32_t		sc_txstart_cnt;	/* In TX output (raw/start) */
	uint32_t		sc_inreset_cnt;	/* In active reset/chanchange */
	uint32_t		sc_txrx_cnt;	/* refcount on stop/start'ing TX */
	uint32_t		sc_intr_cnt;	/* refcount on interrupt handling */

	u_int			sc_keymax;	/* size of key cache */
	u_int8_t		sc_keymap[ATH_KEYBYTES];/* key use bit map */

	/*
	 * Software based LED blinking
	 */
	u_int			sc_ledpin;	/* GPIO pin for driving LED */
	u_int			sc_ledon;	/* pin setting for LED on */
	u_int			sc_ledidle;	/* idle polling interval */
	int			sc_ledevent;	/* time of last LED event */
	u_int8_t		sc_txrix;	/* current tx rate for LED */
	u_int16_t		sc_ledoff;	/* off time for current blink */
	struct callout		sc_ledtimer;	/* led off timer */

	/*
	 * Hardware based LED blinking
	 */
	int			sc_led_pwr_pin;	/* MAC power LED GPIO pin */
	int			sc_led_net_pin;	/* MAC network LED GPIO pin */

	u_int			sc_rfsilentpin;	/* GPIO pin for rfkill int */
	u_int			sc_rfsilentpol;	/* pin setting for rfkill on */

	struct ath_descdma	sc_rxdma;	/* RX descriptors */
	ath_bufhead		sc_rxbuf;	/* receive buffer */
	u_int32_t		*sc_rxlink;	/* link ptr in last RX desc */
	struct task		sc_rxtask;	/* rx int processing */
	u_int8_t		sc_defant;	/* current default antenna */
	u_int8_t		sc_rxotherant;	/* rx's on non-default antenna*/
	u_int64_t		sc_lastrx;	/* tsf at last rx'd frame */
	struct ath_rx_status	*sc_lastrs;	/* h/w status of last rx */
	struct ath_rx_radiotap_header sc_rx_th;
	int			sc_rx_th_len;
	u_int			sc_monpass;	/* frames to pass in mon.mode */

	struct ath_descdma	sc_txdma;	/* TX descriptors */
	uint16_t		sc_txbuf_descid;
	ath_bufhead		sc_txbuf;	/* transmit buffer */
	int			sc_txbuf_cnt;	/* how many buffers avail */
	struct ath_descdma	sc_txdma_mgmt;	/* mgmt TX descriptors */
	ath_bufhead		sc_txbuf_mgmt;	/* mgmt transmit buffer */
	struct ath_descdma	sc_txsdma;	/* EDMA TX status desc's */
	struct mtx		sc_txbuflock;	/* txbuf lock */
	char			sc_txname[12];	/* e.g. "ath0_buf" */
	u_int			sc_txqsetup;	/* h/w queues setup */
	u_int			sc_txintrperiod;/* tx interrupt batching */
	struct ath_txq		sc_txq[HAL_NUM_TX_QUEUES];
	struct ath_txq		*sc_ac2q[5];	/* WME AC -> h/w q map */ 
	struct task		sc_txtask;	/* tx int processing */
	struct task		sc_txqtask;	/* tx proc processing */

	struct ath_descdma	sc_txcompdma;	/* TX EDMA completion */
	struct mtx		sc_txcomplock;	/* TX EDMA completion lock */
	char			sc_txcompname[12];	/* eg ath0_txcomp */

	int			sc_wd_timer;	/* count down for wd timer */
	struct callout		sc_wd_ch;	/* tx watchdog timer */
	struct ath_tx_radiotap_header sc_tx_th;
	int			sc_tx_th_len;

	struct ath_descdma	sc_bdma;	/* beacon descriptors */
	ath_bufhead		sc_bbuf;	/* beacon buffers */
	u_int			sc_bhalq;	/* HAL q for outgoing beacons */
	u_int			sc_bmisscount;	/* missed beacon transmits */
	u_int32_t		sc_ant_tx[8];	/* recent tx frames/antenna */
	struct ath_txq		*sc_cabq;	/* tx q for cab frames */
	struct task		sc_bmisstask;	/* bmiss int processing */
	struct task		sc_bstucktask;	/* stuck beacon processing */
	struct task		sc_resettask;	/* interface reset task */
	struct task		sc_fataltask;	/* fatal task */
	enum {
		OK,				/* no change needed */
		UPDATE,				/* update pending */
		COMMIT				/* beacon sent, commit change */
	} sc_updateslot;			/* slot time update fsm */
	int			sc_slotupdate;	/* slot to advance fsm */
	struct ieee80211vap	*sc_bslot[ATH_BCBUF];
	int			sc_nbcnvaps;	/* # vaps with beacons */

	struct callout		sc_cal_ch;	/* callout handle for cals */
	int			sc_lastlongcal;	/* last long cal completed */
	int			sc_lastcalreset;/* last cal reset done */
	int			sc_lastani;	/* last ANI poll */
	int			sc_lastshortcal;	/* last short calibration */
	HAL_BOOL		sc_doresetcal;	/* Yes, we're doing a reset cal atm */
	HAL_NODE_STATS		sc_halstats;	/* station-mode rssi stats */
	u_int			sc_tdmadbaprep;	/* TDMA DBA prep time */
	u_int			sc_tdmaswbaprep;/* TDMA SWBA prep time */
	u_int			sc_tdmaswba;	/* TDMA SWBA counter */
	u_int32_t		sc_tdmabintval;	/* TDMA beacon interval (TU) */
	u_int32_t		sc_tdmaguard;	/* TDMA guard time (usec) */
	u_int			sc_tdmaslotlen;	/* TDMA slot length (usec) */
	u_int32_t		sc_avgtsfdeltap;/* TDMA slot adjust (+) */
	u_int32_t		sc_avgtsfdeltam;/* TDMA slot adjust (-) */
	uint16_t		*sc_eepromdata;	/* Local eeprom data, if AR9100 */
	int			sc_txchainmask;	/* currently configured TX chainmask */
	int			sc_rxchainmask;	/* currently configured RX chainmask */
	int			sc_rts_aggr_limit;	/* TX limit on RTS aggregates */

	/* Queue limits */

	/*
	 * To avoid queue starvation in congested conditions,
	 * these parameters tune the maximum number of frames
	 * queued to the data/mcastq before they're dropped.
	 *
	 * This is to prevent:
	 * + a single destination overwhelming everything, including
	 *   management/multicast frames;
	 * + multicast frames overwhelming everything (when the
	 *   air is sufficiently busy that cabq can't drain.)
	 *
	 * These implement:
	 * + data_minfree is the maximum number of free buffers
	 *   overall to successfully allow a data frame.
	 *
	 * + mcastq_maxdepth is the maximum depth allowed of the cabq.
	 */
	int			sc_txq_data_minfree;
	int			sc_txq_mcastq_maxdepth;

	/*
	 * Aggregation twiddles
	 *
	 * hwq_limit:	how busy to keep the hardware queue - don't schedule
	 *		further packets to the hardware, regardless of the TID
	 * tid_hwq_lo:	how low the per-TID hwq count has to be before the
	 *		TID will be scheduled again
	 * tid_hwq_hi:	how many frames to queue to the HWQ before the TID
	 *		stops being scheduled.
	 */
	int			sc_hwq_limit;
	int			sc_tid_hwq_lo;
	int			sc_tid_hwq_hi;

	/* DFS related state */
	void			*sc_dfs;	/* Used by an optional DFS module */
	int			sc_dodfs;	/* Whether to enable DFS rx filter bits */
	struct task		sc_dfstask;	/* DFS processing task */

	/* TX AMPDU handling */
	int			(*sc_addba_request)(struct ieee80211_node *,
				    struct ieee80211_tx_ampdu *, int, int, int);
	int			(*sc_addba_response)(struct ieee80211_node *,
				    struct ieee80211_tx_ampdu *, int, int, int);
	void			(*sc_addba_stop)(struct ieee80211_node *,
				    struct ieee80211_tx_ampdu *);
	void			(*sc_addba_response_timeout)
				    (struct ieee80211_node *,
				    struct ieee80211_tx_ampdu *);
	void			(*sc_bar_response)(struct ieee80211_node *ni,
				    struct ieee80211_tx_ampdu *tap,
				    int status);
};

#define	ATH_LOCK_INIT(_sc) \
	mtx_init(&(_sc)->sc_mtx, device_get_nameunit((_sc)->sc_dev), \
		 NULL, MTX_DEF | MTX_RECURSE)
#define	ATH_LOCK_DESTROY(_sc)	mtx_destroy(&(_sc)->sc_mtx)
#define	ATH_LOCK(_sc)		mtx_lock(&(_sc)->sc_mtx)
#define	ATH_UNLOCK(_sc)		mtx_unlock(&(_sc)->sc_mtx)
#define	ATH_LOCK_ASSERT(_sc)	mtx_assert(&(_sc)->sc_mtx, MA_OWNED)
#define	ATH_UNLOCK_ASSERT(_sc)	mtx_assert(&(_sc)->sc_mtx, MA_NOTOWNED)

/*
 * The PCU lock is non-recursive and should be treated as a spinlock.
 * Although currently the interrupt code is run in netisr context and
 * doesn't require this, this may change in the future.
 * Please keep this in mind when protecting certain code paths
 * with the PCU lock.
 *
 * The PCU lock is used to serialise access to the PCU so things such
 * as TX, RX, state change (eg channel change), channel reset and updates
 * from interrupt context (eg kickpcu, txqactive bits) do not clash.
 *
 * Although the current single-thread taskqueue mechanism protects the
 * majority of these situations by simply serialising them, there are
 * a few others which occur at the same time. These include the TX path
 * (which only acquires ATH_LOCK when recycling buffers to the free list),
 * ath_set_channel, the channel scanning API and perhaps quite a bit more.
 */
#define	ATH_PCU_LOCK_INIT(_sc) do {\
	snprintf((_sc)->sc_pcu_mtx_name,				\
	    sizeof((_sc)->sc_pcu_mtx_name),				\
	    "%s PCU lock",						\
	    device_get_nameunit((_sc)->sc_dev));			\
	mtx_init(&(_sc)->sc_pcu_mtx, (_sc)->sc_pcu_mtx_name,		\
		 NULL, MTX_DEF);					\
	} while (0)
#define	ATH_PCU_LOCK_DESTROY(_sc)	mtx_destroy(&(_sc)->sc_pcu_mtx)
#define	ATH_PCU_LOCK(_sc)		mtx_lock(&(_sc)->sc_pcu_mtx)
#define	ATH_PCU_UNLOCK(_sc)		mtx_unlock(&(_sc)->sc_pcu_mtx)
#define	ATH_PCU_LOCK_ASSERT(_sc)	mtx_assert(&(_sc)->sc_pcu_mtx,	\
		MA_OWNED)
#define	ATH_PCU_UNLOCK_ASSERT(_sc)	mtx_assert(&(_sc)->sc_pcu_mtx,	\
		MA_NOTOWNED)

/*
 * The RX lock is primarily a(nother) workaround to ensure that the
 * RX FIFO/list isn't modified by various execution paths.
 * Even though RX occurs in a single context (the ath taskqueue), the
 * RX path can be executed via various reset/channel change paths.
 */
#define	ATH_RX_LOCK_INIT(_sc) do {\
	snprintf((_sc)->sc_rx_mtx_name,					\
	    sizeof((_sc)->sc_rx_mtx_name),				\
	    "%s RX lock",						\
	    device_get_nameunit((_sc)->sc_dev));			\
	mtx_init(&(_sc)->sc_rx_mtx, (_sc)->sc_rx_mtx_name,		\
		 NULL, MTX_DEF);					\
	} while (0)
#define	ATH_RX_LOCK_DESTROY(_sc)	mtx_destroy(&(_sc)->sc_rx_mtx)
#define	ATH_RX_LOCK(_sc)		mtx_lock(&(_sc)->sc_rx_mtx)
#define	ATH_RX_UNLOCK(_sc)		mtx_unlock(&(_sc)->sc_rx_mtx)
#define	ATH_RX_LOCK_ASSERT(_sc)	mtx_assert(&(_sc)->sc_rx_mtx,	\
		MA_OWNED)
#define	ATH_RX_UNLOCK_ASSERT(_sc)	mtx_assert(&(_sc)->sc_rx_mtx,	\
		MA_NOTOWNED)

#define	ATH_TXQ_SETUP(sc, i)	((sc)->sc_txqsetup & (1<<i))

#define	ATH_TXBUF_LOCK_INIT(_sc) do { \
	snprintf((_sc)->sc_txname, sizeof((_sc)->sc_txname), "%s_buf", \
		device_get_nameunit((_sc)->sc_dev)); \
	mtx_init(&(_sc)->sc_txbuflock, (_sc)->sc_txname, NULL, MTX_DEF); \
} while (0)
#define	ATH_TXBUF_LOCK_DESTROY(_sc)	mtx_destroy(&(_sc)->sc_txbuflock)
#define	ATH_TXBUF_LOCK(_sc)		mtx_lock(&(_sc)->sc_txbuflock)
#define	ATH_TXBUF_UNLOCK(_sc)		mtx_unlock(&(_sc)->sc_txbuflock)
#define	ATH_TXBUF_LOCK_ASSERT(_sc) \
	mtx_assert(&(_sc)->sc_txbuflock, MA_OWNED)

#define	ATH_TXSTATUS_LOCK_INIT(_sc) do { \
	snprintf((_sc)->sc_txcompname, sizeof((_sc)->sc_txcompname), \
		"%s_buf", \
		device_get_nameunit((_sc)->sc_dev)); \
	mtx_init(&(_sc)->sc_txcomplock, (_sc)->sc_txcompname, NULL, \
		MTX_DEF); \
} while (0)
#define	ATH_TXSTATUS_LOCK_DESTROY(_sc)	mtx_destroy(&(_sc)->sc_txcomplock)
#define	ATH_TXSTATUS_LOCK(_sc)		mtx_lock(&(_sc)->sc_txcomplock)
#define	ATH_TXSTATUS_UNLOCK(_sc)	mtx_unlock(&(_sc)->sc_txcomplock)
#define	ATH_TXSTATUS_LOCK_ASSERT(_sc) \
	mtx_assert(&(_sc)->sc_txcomplock, MA_OWNED)

int	ath_attach(u_int16_t, struct ath_softc *);
int	ath_detach(struct ath_softc *);
void	ath_resume(struct ath_softc *);
void	ath_suspend(struct ath_softc *);
void	ath_shutdown(struct ath_softc *);
void	ath_intr(void *);

/*
 * HAL definitions to comply with local coding convention.
 */
#define	ath_hal_detach(_ah) \
	((*(_ah)->ah_detach)((_ah)))
#define	ath_hal_reset(_ah, _opmode, _chan, _outdoor, _pstatus) \
	((*(_ah)->ah_reset)((_ah), (_opmode), (_chan), (_outdoor), (_pstatus)))
#define	ath_hal_macversion(_ah) \
	(((_ah)->ah_macVersion << 4) | ((_ah)->ah_macRev))
#define	ath_hal_getratetable(_ah, _mode) \
	((*(_ah)->ah_getRateTable)((_ah), (_mode)))
#define	ath_hal_getmac(_ah, _mac) \
	((*(_ah)->ah_getMacAddress)((_ah), (_mac)))
#define	ath_hal_setmac(_ah, _mac) \
	((*(_ah)->ah_setMacAddress)((_ah), (_mac)))
#define	ath_hal_getbssidmask(_ah, _mask) \
	((*(_ah)->ah_getBssIdMask)((_ah), (_mask)))
#define	ath_hal_setbssidmask(_ah, _mask) \
	((*(_ah)->ah_setBssIdMask)((_ah), (_mask)))
#define	ath_hal_intrset(_ah, _mask) \
	((*(_ah)->ah_setInterrupts)((_ah), (_mask)))
#define	ath_hal_intrget(_ah) \
	((*(_ah)->ah_getInterrupts)((_ah)))
#define	ath_hal_intrpend(_ah) \
	((*(_ah)->ah_isInterruptPending)((_ah)))
#define	ath_hal_getisr(_ah, _pmask) \
	((*(_ah)->ah_getPendingInterrupts)((_ah), (_pmask)))
#define	ath_hal_updatetxtriglevel(_ah, _inc) \
	((*(_ah)->ah_updateTxTrigLevel)((_ah), (_inc)))
#define	ath_hal_setpower(_ah, _mode) \
	((*(_ah)->ah_setPowerMode)((_ah), (_mode), AH_TRUE))
#define	ath_hal_keycachesize(_ah) \
	((*(_ah)->ah_getKeyCacheSize)((_ah)))
#define	ath_hal_keyreset(_ah, _ix) \
	((*(_ah)->ah_resetKeyCacheEntry)((_ah), (_ix)))
#define	ath_hal_keyset(_ah, _ix, _pk, _mac) \
	((*(_ah)->ah_setKeyCacheEntry)((_ah), (_ix), (_pk), (_mac), AH_FALSE))
#define	ath_hal_keyisvalid(_ah, _ix) \
	(((*(_ah)->ah_isKeyCacheEntryValid)((_ah), (_ix))))
#define	ath_hal_keysetmac(_ah, _ix, _mac) \
	((*(_ah)->ah_setKeyCacheEntryMac)((_ah), (_ix), (_mac)))
#define	ath_hal_getrxfilter(_ah) \
	((*(_ah)->ah_getRxFilter)((_ah)))
#define	ath_hal_setrxfilter(_ah, _filter) \
	((*(_ah)->ah_setRxFilter)((_ah), (_filter)))
#define	ath_hal_setmcastfilter(_ah, _mfilt0, _mfilt1) \
	((*(_ah)->ah_setMulticastFilter)((_ah), (_mfilt0), (_mfilt1)))
#define	ath_hal_waitforbeacon(_ah, _bf) \
	((*(_ah)->ah_waitForBeaconDone)((_ah), (_bf)->bf_daddr))
#define	ath_hal_putrxbuf(_ah, _bufaddr, _rxq) \
	((*(_ah)->ah_setRxDP)((_ah), (_bufaddr), (_rxq)))
/* NB: common across all chips */
#define	AR_TSF_L32	0x804c	/* MAC local clock lower 32 bits */
#define	ath_hal_gettsf32(_ah) \
	OS_REG_READ(_ah, AR_TSF_L32)
#define	ath_hal_gettsf64(_ah) \
	((*(_ah)->ah_getTsf64)((_ah)))
#define	ath_hal_resettsf(_ah) \
	((*(_ah)->ah_resetTsf)((_ah)))
#define	ath_hal_rxena(_ah) \
	((*(_ah)->ah_enableReceive)((_ah)))
#define	ath_hal_puttxbuf(_ah, _q, _bufaddr) \
	((*(_ah)->ah_setTxDP)((_ah), (_q), (_bufaddr)))
#define	ath_hal_gettxbuf(_ah, _q) \
	((*(_ah)->ah_getTxDP)((_ah), (_q)))
#define	ath_hal_numtxpending(_ah, _q) \
	((*(_ah)->ah_numTxPending)((_ah), (_q)))
#define	ath_hal_getrxbuf(_ah, _rxq) \
	((*(_ah)->ah_getRxDP)((_ah), (_rxq)))
#define	ath_hal_txstart(_ah, _q) \
	((*(_ah)->ah_startTxDma)((_ah), (_q)))
#define	ath_hal_setchannel(_ah, _chan) \
	((*(_ah)->ah_setChannel)((_ah), (_chan)))
#define	ath_hal_calibrate(_ah, _chan, _iqcal) \
	((*(_ah)->ah_perCalibration)((_ah), (_chan), (_iqcal)))
#define	ath_hal_calibrateN(_ah, _chan, _lcal, _isdone) \
	((*(_ah)->ah_perCalibrationN)((_ah), (_chan), 0x1, (_lcal), (_isdone)))
#define	ath_hal_calreset(_ah, _chan) \
	((*(_ah)->ah_resetCalValid)((_ah), (_chan)))
#define	ath_hal_setledstate(_ah, _state) \
	((*(_ah)->ah_setLedState)((_ah), (_state)))
#define	ath_hal_beaconinit(_ah, _nextb, _bperiod) \
	((*(_ah)->ah_beaconInit)((_ah), (_nextb), (_bperiod)))
#define	ath_hal_beaconreset(_ah) \
	((*(_ah)->ah_resetStationBeaconTimers)((_ah)))
#define	ath_hal_beaconsettimers(_ah, _bt) \
	((*(_ah)->ah_setBeaconTimers)((_ah), (_bt)))
#define	ath_hal_beacontimers(_ah, _bs) \
	((*(_ah)->ah_setStationBeaconTimers)((_ah), (_bs)))
#define	ath_hal_getnexttbtt(_ah) \
	((*(_ah)->ah_getNextTBTT)((_ah)))
#define	ath_hal_setassocid(_ah, _bss, _associd) \
	((*(_ah)->ah_writeAssocid)((_ah), (_bss), (_associd)))
#define	ath_hal_phydisable(_ah) \
	((*(_ah)->ah_phyDisable)((_ah)))
#define	ath_hal_setopmode(_ah) \
	((*(_ah)->ah_setPCUConfig)((_ah)))
#define	ath_hal_stoptxdma(_ah, _qnum) \
	((*(_ah)->ah_stopTxDma)((_ah), (_qnum)))
#define	ath_hal_stoppcurecv(_ah) \
	((*(_ah)->ah_stopPcuReceive)((_ah)))
#define	ath_hal_startpcurecv(_ah) \
	((*(_ah)->ah_startPcuReceive)((_ah)))
#define	ath_hal_stopdmarecv(_ah) \
	((*(_ah)->ah_stopDmaReceive)((_ah)))
#define	ath_hal_getdiagstate(_ah, _id, _indata, _insize, _outdata, _outsize) \
	((*(_ah)->ah_getDiagState)((_ah), (_id), \
		(_indata), (_insize), (_outdata), (_outsize)))
#define	ath_hal_getfatalstate(_ah, _outdata, _outsize) \
	ath_hal_getdiagstate(_ah, 29, NULL, 0, (_outdata), _outsize)
#define	ath_hal_setuptxqueue(_ah, _type, _irq) \
	((*(_ah)->ah_setupTxQueue)((_ah), (_type), (_irq)))
#define	ath_hal_resettxqueue(_ah, _q) \
	((*(_ah)->ah_resetTxQueue)((_ah), (_q)))
#define	ath_hal_releasetxqueue(_ah, _q) \
	((*(_ah)->ah_releaseTxQueue)((_ah), (_q)))
#define	ath_hal_gettxqueueprops(_ah, _q, _qi) \
	((*(_ah)->ah_getTxQueueProps)((_ah), (_q), (_qi)))
#define	ath_hal_settxqueueprops(_ah, _q, _qi) \
	((*(_ah)->ah_setTxQueueProps)((_ah), (_q), (_qi)))
/* NB: common across all chips */
#define	AR_Q_TXE	0x0840	/* MAC Transmit Queue enable */
#define	ath_hal_txqenabled(_ah, _qnum) \
	(OS_REG_READ(_ah, AR_Q_TXE) & (1<<(_qnum)))
#define	ath_hal_getrfgain(_ah) \
	((*(_ah)->ah_getRfGain)((_ah)))
#define	ath_hal_getdefantenna(_ah) \
	((*(_ah)->ah_getDefAntenna)((_ah)))
#define	ath_hal_setdefantenna(_ah, _ant) \
	((*(_ah)->ah_setDefAntenna)((_ah), (_ant)))
#define	ath_hal_rxmonitor(_ah, _arg, _chan) \
	((*(_ah)->ah_rxMonitor)((_ah), (_arg), (_chan)))
#define	ath_hal_ani_poll(_ah, _chan) \
	((*(_ah)->ah_aniPoll)((_ah), (_chan)))
#define	ath_hal_mibevent(_ah, _stats) \
	((*(_ah)->ah_procMibEvent)((_ah), (_stats)))
#define	ath_hal_setslottime(_ah, _us) \
	((*(_ah)->ah_setSlotTime)((_ah), (_us)))
#define	ath_hal_getslottime(_ah) \
	((*(_ah)->ah_getSlotTime)((_ah)))
#define	ath_hal_setacktimeout(_ah, _us) \
	((*(_ah)->ah_setAckTimeout)((_ah), (_us)))
#define	ath_hal_getacktimeout(_ah) \
	((*(_ah)->ah_getAckTimeout)((_ah)))
#define	ath_hal_setctstimeout(_ah, _us) \
	((*(_ah)->ah_setCTSTimeout)((_ah), (_us)))
#define	ath_hal_getctstimeout(_ah) \
	((*(_ah)->ah_getCTSTimeout)((_ah)))
#define	ath_hal_getcapability(_ah, _cap, _param, _result) \
	((*(_ah)->ah_getCapability)((_ah), (_cap), (_param), (_result)))
#define	ath_hal_setcapability(_ah, _cap, _param, _v, _status) \
	((*(_ah)->ah_setCapability)((_ah), (_cap), (_param), (_v), (_status)))
#define	ath_hal_ciphersupported(_ah, _cipher) \
	(ath_hal_getcapability(_ah, HAL_CAP_CIPHER, _cipher, NULL) == HAL_OK)
#define	ath_hal_getregdomain(_ah, _prd) \
	(ath_hal_getcapability(_ah, HAL_CAP_REG_DMN, 0, (_prd)) == HAL_OK)
#define	ath_hal_setregdomain(_ah, _rd) \
	ath_hal_setcapability(_ah, HAL_CAP_REG_DMN, 0, _rd, NULL)
#define	ath_hal_getcountrycode(_ah, _pcc) \
	(*(_pcc) = (_ah)->ah_countryCode)
#define	ath_hal_gettkipmic(_ah) \
	(ath_hal_getcapability(_ah, HAL_CAP_TKIP_MIC, 1, NULL) == HAL_OK)
#define	ath_hal_settkipmic(_ah, _v) \
	ath_hal_setcapability(_ah, HAL_CAP_TKIP_MIC, 1, _v, NULL)
#define	ath_hal_hastkipsplit(_ah) \
	(ath_hal_getcapability(_ah, HAL_CAP_TKIP_SPLIT, 0, NULL) == HAL_OK)
#define	ath_hal_gettkipsplit(_ah) \
	(ath_hal_getcapability(_ah, HAL_CAP_TKIP_SPLIT, 1, NULL) == HAL_OK)
#define	ath_hal_settkipsplit(_ah, _v) \
	ath_hal_setcapability(_ah, HAL_CAP_TKIP_SPLIT, 1, _v, NULL)
#define	ath_hal_haswmetkipmic(_ah) \
	(ath_hal_getcapability(_ah, HAL_CAP_WME_TKIPMIC, 0, NULL) == HAL_OK)
#define	ath_hal_hwphycounters(_ah) \
	(ath_hal_getcapability(_ah, HAL_CAP_PHYCOUNTERS, 0, NULL) == HAL_OK)
#define	ath_hal_hasdiversity(_ah) \
	(ath_hal_getcapability(_ah, HAL_CAP_DIVERSITY, 0, NULL) == HAL_OK)
#define	ath_hal_getdiversity(_ah) \
	(ath_hal_getcapability(_ah, HAL_CAP_DIVERSITY, 1, NULL) == HAL_OK)
#define	ath_hal_setdiversity(_ah, _v) \
	ath_hal_setcapability(_ah, HAL_CAP_DIVERSITY, 1, _v, NULL)
#define	ath_hal_getantennaswitch(_ah) \
	((*(_ah)->ah_getAntennaSwitch)((_ah)))
#define	ath_hal_setantennaswitch(_ah, _v) \
	((*(_ah)->ah_setAntennaSwitch)((_ah), (_v)))
#define	ath_hal_getdiag(_ah, _pv) \
	(ath_hal_getcapability(_ah, HAL_CAP_DIAG, 0, _pv) == HAL_OK)
#define	ath_hal_setdiag(_ah, _v) \
	ath_hal_setcapability(_ah, HAL_CAP_DIAG, 0, _v, NULL)
#define	ath_hal_getnumtxqueues(_ah, _pv) \
	(ath_hal_getcapability(_ah, HAL_CAP_NUM_TXQUEUES, 0, _pv) == HAL_OK)
#define	ath_hal_hasveol(_ah) \
	(ath_hal_getcapability(_ah, HAL_CAP_VEOL, 0, NULL) == HAL_OK)
#define	ath_hal_hastxpowlimit(_ah) \
	(ath_hal_getcapability(_ah, HAL_CAP_TXPOW, 0, NULL) == HAL_OK)
#define	ath_hal_settxpowlimit(_ah, _pow) \
	((*(_ah)->ah_setTxPowerLimit)((_ah), (_pow)))
#define	ath_hal_gettxpowlimit(_ah, _ppow) \
	(ath_hal_getcapability(_ah, HAL_CAP_TXPOW, 1, _ppow) == HAL_OK)
#define	ath_hal_getmaxtxpow(_ah, _ppow) \
	(ath_hal_getcapability(_ah, HAL_CAP_TXPOW, 2, _ppow) == HAL_OK)
#define	ath_hal_gettpscale(_ah, _scale) \
	(ath_hal_getcapability(_ah, HAL_CAP_TXPOW, 3, _scale) == HAL_OK)
#define	ath_hal_settpscale(_ah, _v) \
	ath_hal_setcapability(_ah, HAL_CAP_TXPOW, 3, _v, NULL)
#define	ath_hal_hastpc(_ah) \
	(ath_hal_getcapability(_ah, HAL_CAP_TPC, 0, NULL) == HAL_OK)
#define	ath_hal_gettpc(_ah) \
	(ath_hal_getcapability(_ah, HAL_CAP_TPC, 1, NULL) == HAL_OK)
#define	ath_hal_settpc(_ah, _v) \
	ath_hal_setcapability(_ah, HAL_CAP_TPC, 1, _v, NULL)
#define	ath_hal_hasbursting(_ah) \
	(ath_hal_getcapability(_ah, HAL_CAP_BURST, 0, NULL) == HAL_OK)
#define	ath_hal_setmcastkeysearch(_ah, _v) \
	ath_hal_setcapability(_ah, HAL_CAP_MCAST_KEYSRCH, 0, _v, NULL)
#define	ath_hal_hasmcastkeysearch(_ah) \
	(ath_hal_getcapability(_ah, HAL_CAP_MCAST_KEYSRCH, 0, NULL) == HAL_OK)
#define	ath_hal_getmcastkeysearch(_ah) \
	(ath_hal_getcapability(_ah, HAL_CAP_MCAST_KEYSRCH, 1, NULL) == HAL_OK)
#define	ath_hal_hasfastframes(_ah) \
	(ath_hal_getcapability(_ah, HAL_CAP_FASTFRAME, 0, NULL) == HAL_OK)
#define	ath_hal_hasbssidmask(_ah) \
	(ath_hal_getcapability(_ah, HAL_CAP_BSSIDMASK, 0, NULL) == HAL_OK)
#define	ath_hal_hasbssidmatch(_ah) \
	(ath_hal_getcapability(_ah, HAL_CAP_BSSIDMATCH, 0, NULL) == HAL_OK)
#define	ath_hal_hastsfadjust(_ah) \
	(ath_hal_getcapability(_ah, HAL_CAP_TSF_ADJUST, 0, NULL) == HAL_OK)
#define	ath_hal_gettsfadjust(_ah) \
	(ath_hal_getcapability(_ah, HAL_CAP_TSF_ADJUST, 1, NULL) == HAL_OK)
#define	ath_hal_settsfadjust(_ah, _onoff) \
	ath_hal_setcapability(_ah, HAL_CAP_TSF_ADJUST, 1, _onoff, NULL)
#define	ath_hal_hasrfsilent(_ah) \
	(ath_hal_getcapability(_ah, HAL_CAP_RFSILENT, 0, NULL) == HAL_OK)
#define	ath_hal_getrfkill(_ah) \
	(ath_hal_getcapability(_ah, HAL_CAP_RFSILENT, 1, NULL) == HAL_OK)
#define	ath_hal_setrfkill(_ah, _onoff) \
	ath_hal_setcapability(_ah, HAL_CAP_RFSILENT, 1, _onoff, NULL)
#define	ath_hal_getrfsilent(_ah, _prfsilent) \
	(ath_hal_getcapability(_ah, HAL_CAP_RFSILENT, 2, _prfsilent) == HAL_OK)
#define	ath_hal_setrfsilent(_ah, _rfsilent) \
	ath_hal_setcapability(_ah, HAL_CAP_RFSILENT, 2, _rfsilent, NULL)
#define	ath_hal_gettpack(_ah, _ptpack) \
	(ath_hal_getcapability(_ah, HAL_CAP_TPC_ACK, 0, _ptpack) == HAL_OK)
#define	ath_hal_settpack(_ah, _tpack) \
	ath_hal_setcapability(_ah, HAL_CAP_TPC_ACK, 0, _tpack, NULL)
#define	ath_hal_gettpcts(_ah, _ptpcts) \
	(ath_hal_getcapability(_ah, HAL_CAP_TPC_CTS, 0, _ptpcts) == HAL_OK)
#define	ath_hal_settpcts(_ah, _tpcts) \
	ath_hal_setcapability(_ah, HAL_CAP_TPC_CTS, 0, _tpcts, NULL)
#define	ath_hal_hasintmit(_ah) \
	(ath_hal_getcapability(_ah, HAL_CAP_INTMIT, \
	HAL_CAP_INTMIT_PRESENT, NULL) == HAL_OK)
#define	ath_hal_getintmit(_ah) \
	(ath_hal_getcapability(_ah, HAL_CAP_INTMIT, \
	HAL_CAP_INTMIT_ENABLE, NULL) == HAL_OK)
#define	ath_hal_setintmit(_ah, _v) \
	ath_hal_setcapability(_ah, HAL_CAP_INTMIT, \
	HAL_CAP_INTMIT_ENABLE, _v, NULL)

/* EDMA definitions */
#define	ath_hal_hasedma(_ah) \
	(ath_hal_getcapability(_ah, HAL_CAP_ENHANCED_DMA_SUPPORT,	\
	0, NULL) == HAL_OK)
#define	ath_hal_getrxfifodepth(_ah, _qtype, _req) \
	(ath_hal_getcapability(_ah, HAL_CAP_RXFIFODEPTH, _qtype, _req)	\
	== HAL_OK)
#define	ath_hal_getntxmaps(_ah, _req) \
	(ath_hal_getcapability(_ah, HAL_CAP_NUM_TXMAPS, 0, _req)	\
	== HAL_OK)
#define	ath_hal_gettxdesclen(_ah, _req) \
	(ath_hal_getcapability(_ah, HAL_CAP_TXDESCLEN, 0, _req)		\
	== HAL_OK)
#define	ath_hal_gettxstatuslen(_ah, _req) \
	(ath_hal_getcapability(_ah, HAL_CAP_TXSTATUSLEN, 0, _req)	\
	== HAL_OK)
#define	ath_hal_getrxstatuslen(_ah, _req) \
	(ath_hal_getcapability(_ah, HAL_CAP_RXSTATUSLEN, 0, _req)	\
	== HAL_OK)
#define	ath_hal_setrxbufsize(_ah, _req) \
	(ath_hal_setcapability(_ah, HAL_CAP_RXBUFSIZE, 0, _req, NULL)	\
	== HAL_OK)

#define	ath_hal_getchannoise(_ah, _c) \
	((*(_ah)->ah_getChanNoise)((_ah), (_c)))

/* 802.11n HAL methods */
#define	ath_hal_getrxchainmask(_ah, _prxchainmask) \
	(ath_hal_getcapability(_ah, HAL_CAP_RX_CHAINMASK, 0, _prxchainmask))
#define	ath_hal_gettxchainmask(_ah, _ptxchainmask) \
	(ath_hal_getcapability(_ah, HAL_CAP_TX_CHAINMASK, 0, _ptxchainmask))
#define	ath_hal_setrxchainmask(_ah, _rx) \
	(ath_hal_setcapability(_ah, HAL_CAP_RX_CHAINMASK, 1, _rx, NULL))
#define	ath_hal_settxchainmask(_ah, _tx) \
	(ath_hal_setcapability(_ah, HAL_CAP_TX_CHAINMASK, 1, _tx, NULL))
#define	ath_hal_split4ktrans(_ah) \
	(ath_hal_getcapability(_ah, HAL_CAP_SPLIT_4KB_TRANS, \
	0, NULL) == HAL_OK)
#define	ath_hal_self_linked_final_rxdesc(_ah) \
	(ath_hal_getcapability(_ah, HAL_CAP_RXDESC_SELFLINK, \
	0, NULL) == HAL_OK)
#define	ath_hal_gtxto_supported(_ah) \
	(ath_hal_getcapability(_ah, HAL_CAP_GTXTO, 0, NULL) == HAL_OK)
#define	ath_hal_has_long_rxdesc_tsf(_ah) \
	(ath_hal_getcapability(_ah, HAL_CAP_LONG_RXDESC_TSF, \
	0, NULL) == HAL_OK)
#define	ath_hal_setuprxdesc(_ah, _ds, _size, _intreq) \
	((*(_ah)->ah_setupRxDesc)((_ah), (_ds), (_size), (_intreq)))
#define	ath_hal_rxprocdesc(_ah, _ds, _dspa, _dsnext, _rs) \
	((*(_ah)->ah_procRxDesc)((_ah), (_ds), (_dspa), (_dsnext), 0, (_rs)))
#define	ath_hal_setuptxdesc(_ah, _ds, _plen, _hlen, _atype, _txpow, \
		_txr0, _txtr0, _keyix, _ant, _flags, \
		_rtsrate, _rtsdura) \
	((*(_ah)->ah_setupTxDesc)((_ah), (_ds), (_plen), (_hlen), (_atype), \
		(_txpow), (_txr0), (_txtr0), (_keyix), (_ant), \
		(_flags), (_rtsrate), (_rtsdura), 0, 0, 0))
#define	ath_hal_setupxtxdesc(_ah, _ds, \
		_txr1, _txtr1, _txr2, _txtr2, _txr3, _txtr3) \
	((*(_ah)->ah_setupXTxDesc)((_ah), (_ds), \
		(_txr1), (_txtr1), (_txr2), (_txtr2), (_txr3), (_txtr3)))
#define	ath_hal_filltxdesc(_ah, _ds, _b, _l, _did, _qid, _first, _last, _ds0) \
	((*(_ah)->ah_fillTxDesc)((_ah), (_ds), (_b), (_l), (_did), (_qid), \
		(_first), (_last), (_ds0)))
#define	ath_hal_txprocdesc(_ah, _ds, _ts) \
	((*(_ah)->ah_procTxDesc)((_ah), (_ds), (_ts)))
#define	ath_hal_gettxintrtxqs(_ah, _txqs) \
	((*(_ah)->ah_getTxIntrQueue)((_ah), (_txqs)))
#define ath_hal_gettxcompletionrates(_ah, _ds, _rates, _tries) \
	((*(_ah)->ah_getTxCompletionRates)((_ah), (_ds), (_rates), (_tries)))
#define ath_hal_settxdesclink(_ah, _ds, _link) \
	((*(_ah)->ah_setTxDescLink)((_ah), (_ds), (_link)))
#define ath_hal_gettxdesclink(_ah, _ds, _link) \
	((*(_ah)->ah_getTxDescLink)((_ah), (_ds), (_link)))
#define ath_hal_gettxdesclinkptr(_ah, _ds, _linkptr) \
	((*(_ah)->ah_getTxDescLinkPtr)((_ah), (_ds), (_linkptr)))
#define	ath_hal_setuptxstatusring(_ah, _tsstart, _tspstart, _size) \
	((*(_ah)->ah_setupTxStatusRing)((_ah), (_tsstart), (_tspstart), \
		(_size)))

#define	ath_hal_setupfirsttxdesc(_ah, _ds, _aggrlen, _flags, _txpower, \
		_txr0, _txtr0, _antm, _rcr, _rcd) \
	((*(_ah)->ah_setupFirstTxDesc)((_ah), (_ds), (_aggrlen), (_flags), \
	(_txpower), (_txr0), (_txtr0), (_antm), (_rcr), (_rcd)))
#define	ath_hal_chaintxdesc(_ah, _ds, _bl, _sl, _pktlen, _hdrlen, _type, \
	_keyix, _cipher, _delims, _first, _last, _lastaggr) \
	((*(_ah)->ah_chainTxDesc)((_ah), (_ds), (_bl), (_sl), \
	(_pktlen), (_hdrlen), (_type), (_keyix), (_cipher), (_delims), \
	(_first), (_last), (_lastaggr)))
#define	ath_hal_setuplasttxdesc(_ah, _ds, _ds0) \
	((*(_ah)->ah_setupLastTxDesc)((_ah), (_ds), (_ds0)))

#define	ath_hal_set11nratescenario(_ah, _ds, _dur, _rt, _series, _ns, _flags) \
	((*(_ah)->ah_set11nRateScenario)((_ah), (_ds), (_dur), (_rt), \
	(_series), (_ns), (_flags)))

#define	ath_hal_set11n_aggr_first(_ah, _ds, _len, _num) \
	((*(_ah)->ah_set11nAggrFirst)((_ah), (_ds), (_len)))
#define	ath_hal_set11naggrmiddle(_ah, _ds, _num) \
	((*(_ah)->ah_set11nAggrMiddle)((_ah), (_ds), (_num)))
#define	ath_hal_set11n_aggr_last(_ah, _ds) \
	((*(_ah)->ah_set11nAggrLast)((_ah), (_ds)))

#define	ath_hal_set11nburstduration(_ah, _ds, _dur) \
	((*(_ah)->ah_set11nBurstDuration)((_ah), (_ds), (_dur)))
#define	ath_hal_clr11n_aggr(_ah, _ds) \
	((*(_ah)->ah_clr11nAggr)((_ah), (_ds)))

#define	ath_hal_gpioCfgOutput(_ah, _gpio, _type) \
	((*(_ah)->ah_gpioCfgOutput)((_ah), (_gpio), (_type)))
#define	ath_hal_gpioset(_ah, _gpio, _b) \
	((*(_ah)->ah_gpioSet)((_ah), (_gpio), (_b)))
#define	ath_hal_gpioget(_ah, _gpio) \
	((*(_ah)->ah_gpioGet)((_ah), (_gpio)))
#define	ath_hal_gpiosetintr(_ah, _gpio, _b) \
	((*(_ah)->ah_gpioSetIntr)((_ah), (_gpio), (_b)))

/*
 * PCIe suspend/resume/poweron/poweroff related macros
 */
#define	ath_hal_enablepcie(_ah, _restore, _poweroff) \
	((*(_ah)->ah_configPCIE)((_ah), (_restore), (_poweroff)))
#define	ath_hal_disablepcie(_ah) \
	((*(_ah)->ah_disablePCIE)((_ah)))

/*
 * This is badly-named; you need to set the correct parameters
 * to begin to receive useful radar events; and even then
 * it doesn't "enable" DFS. See the ath_dfs/null/ module for
 * more information.
 */
#define	ath_hal_enabledfs(_ah, _param) \
	((*(_ah)->ah_enableDfs)((_ah), (_param)))
#define	ath_hal_getdfsthresh(_ah, _param) \
	((*(_ah)->ah_getDfsThresh)((_ah), (_param)))
#define	ath_hal_getdfsdefaultthresh(_ah, _param) \
	((*(_ah)->ah_getDfsDefaultThresh)((_ah), (_param)))
#define	ath_hal_procradarevent(_ah, _rxs, _fulltsf, _buf, _event) \
	((*(_ah)->ah_procRadarEvent)((_ah), (_rxs), (_fulltsf), \
	(_buf), (_event)))
#define	ath_hal_is_fast_clock_enabled(_ah) \
	((*(_ah)->ah_isFastClockEnabled)((_ah)))
#define	ath_hal_radar_wait(_ah, _chan) \
	((*(_ah)->ah_radarWait)((_ah), (_chan)))
#define	ath_hal_get_mib_cycle_counts(_ah, _sample) \
	((*(_ah)->ah_getMibCycleCounts)((_ah), (_sample)))
#define	ath_hal_get_chan_ext_busy(_ah) \
	((*(_ah)->ah_get11nExtBusy)((_ah)))

#endif /* _DEV_ATH_ATHVAR_H */<|MERGE_RESOLUTION|>--- conflicted
+++ resolved
@@ -401,8 +401,6 @@
 	int		m_fifo_tail;
 	int		m_fifo_depth;
 	struct mbuf	*m_rxpending;
-<<<<<<< HEAD
-=======
 };
 
 struct ath_tx_edma_fifo {
@@ -424,7 +422,6 @@
 			    struct ath_txq *txq, struct ath_buf *bf);
 	void		(*xmit_drain)(struct ath_softc *sc,
 			    ATH_RESET_TYPE reset_type);
->>>>>>> 9a1f5102
 };
 
 struct ath_softc {
@@ -441,14 +438,10 @@
 	uint32_t		sc_bssidmask;	/* bssid mask */
 
 	struct ath_rx_methods	sc_rx;
-<<<<<<< HEAD
-	struct ath_rx_edma	sc_rxedma[2];	/* HP/LP queues */
-=======
 	struct ath_rx_edma	sc_rxedma[HAL_NUM_RX_QUEUES];	/* HP/LP queues */
 	struct ath_tx_methods	sc_tx;
 	struct ath_tx_edma_fifo	sc_txedma[HAL_NUM_TX_QUEUES];
 
->>>>>>> 9a1f5102
 	int			sc_rx_statuslen;
 	int			sc_tx_desclen;
 	int			sc_tx_statuslen;
