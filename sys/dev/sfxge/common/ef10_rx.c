--- conflicted
+++ resolved
@@ -48,14 +48,6 @@
 	__in		efsys_mem_t *esmp,
 	__in		boolean_t disable_scatter,
 	__in		boolean_t want_inner_classes,
-<<<<<<< HEAD
-	__in		uint32_t ps_bufsize)
-{
-	efx_nic_cfg_t *encp = &(enp->en_nic_cfg);
-	efx_mcdi_req_t req;
-	uint8_t payload[MAX(MC_CMD_INIT_RXQ_EXT_IN_LEN,
-			    MC_CMD_INIT_RXQ_EXT_OUT_LEN)];
-=======
 	__in		uint32_t ps_bufsize,
 	__in		uint32_t es_bufs_per_desc,
 	__in		uint32_t es_max_dma_len,
@@ -66,7 +58,6 @@
 	efx_mcdi_req_t req;
 	EFX_MCDI_DECLARE_BUF(payload, MC_CMD_INIT_RXQ_V3_IN_LEN,
 		MC_CMD_INIT_RXQ_V3_OUT_LEN);
->>>>>>> b2521650
 	int npages = EFX_RXQ_NBUFS(ndescs);
 	int i;
 	efx_qword_t *dma_addr;
@@ -76,14 +67,11 @@
 	boolean_t want_outer_classes;
 
 	EFSYS_ASSERT3U(ndescs, <=, EFX_RXQ_MAXNDESCS);
-<<<<<<< HEAD
-=======
 
 	if ((esmp == NULL) || (EFSYS_MEM_SIZE(esmp) < EFX_RXQ_SIZE(ndescs))) {
 		rc = EINVAL;
 		goto fail1;
 	}
->>>>>>> b2521650
 
 	if (ps_bufsize > 0)
 		dma_mode = MC_CMD_INIT_RXQ_EXT_IN_PACKED_STREAM;
@@ -1027,11 +1015,7 @@
 	__in		unsigned int index,
 	__in		unsigned int label,
 	__in		efx_rxq_type_t type,
-<<<<<<< HEAD
-	__in		uint32_t type_data,
-=======
 	__in_opt	const efx_rxq_type_data_t *type_data,
->>>>>>> b2521650
 	__in		efsys_mem_t *esmp,
 	__in		size_t ndescs,
 	__in		uint32_t id,
@@ -1074,15 +1058,11 @@
 		break;
 #if EFSYS_OPT_RX_PACKED_STREAM
 	case EFX_RXQ_TYPE_PACKED_STREAM:
-<<<<<<< HEAD
-		switch (type_data) {
-=======
 		if (type_data == NULL) {
 			rc = EINVAL;
 			goto fail3;
 		}
 		switch (type_data->ertd_packed_stream.eps_buf_size) {
->>>>>>> b2521650
 		case EFX_RXQ_PACKED_STREAM_BUF_SIZE_1M:
 			ps_buf_size = MC_CMD_INIT_RXQ_EXT_IN_PS_BUFF_1M;
 			break;
@@ -1100,11 +1080,7 @@
 			break;
 		default:
 			rc = ENOTSUP;
-<<<<<<< HEAD
-			goto fail3;
-=======
 			goto fail4;
->>>>>>> b2521650
 		}
 		break;
 #endif /* EFSYS_OPT_RX_PACKED_STREAM */
@@ -1127,11 +1103,7 @@
 #endif /* EFSYS_OPT_RX_ES_SUPER_BUFFER */
 	default:
 		rc = ENOTSUP;
-<<<<<<< HEAD
-		goto fail4;
-=======
 		goto fail6;
->>>>>>> b2521650
 	}
 
 #if EFSYS_OPT_RX_PACKED_STREAM
@@ -1139,21 +1111,13 @@
 		/* Check if datapath firmware supports packed stream mode */
 		if (encp->enc_rx_packed_stream_supported == B_FALSE) {
 			rc = ENOTSUP;
-<<<<<<< HEAD
-			goto fail5;
-=======
 			goto fail7;
->>>>>>> b2521650
 		}
 		/* Check if packed stream allows configurable buffer sizes */
 		if ((ps_buf_size != MC_CMD_INIT_RXQ_EXT_IN_PS_BUFF_1M) &&
 		    (encp->enc_rx_var_packed_stream_supported == B_FALSE)) {
 			rc = ENOTSUP;
-<<<<<<< HEAD
-			goto fail6;
-=======
 			goto fail8;
->>>>>>> b2521650
 		}
 	}
 #else /* EFSYS_OPT_RX_PACKED_STREAM */
@@ -1194,14 +1158,9 @@
 
 	if ((rc = efx_mcdi_init_rxq(enp, ndescs, eep->ee_index, label, index,
 		    esmp, disable_scatter, want_inner_classes,
-<<<<<<< HEAD
-		    ps_buf_size)) != 0)
-		goto fail7;
-=======
 		    ps_buf_size, es_bufs_per_desc, es_max_dma_len,
 		    es_buf_stride, hol_block_timeout)) != 0)
 		goto fail12;
->>>>>>> b2521650
 
 	erp->er_eep = eep;
 	erp->er_label = label;
@@ -1212,19 +1171,6 @@
 
 	return (0);
 
-<<<<<<< HEAD
-fail7:
-	EFSYS_PROBE(fail7);
-#if EFSYS_OPT_RX_PACKED_STREAM
-fail6:
-	EFSYS_PROBE(fail6);
-fail5:
-	EFSYS_PROBE(fail5);
-#endif /* EFSYS_OPT_RX_PACKED_STREAM */
-fail4:
-	EFSYS_PROBE(fail4);
-#if EFSYS_OPT_RX_PACKED_STREAM
-=======
 fail12:
 	EFSYS_PROBE(fail12);
 #if EFSYS_OPT_RX_ES_SUPER_BUFFER
@@ -1250,7 +1196,6 @@
 #if EFSYS_OPT_RX_PACKED_STREAM
 fail4:
 	EFSYS_PROBE(fail4);
->>>>>>> b2521650
 fail3:
 	EFSYS_PROBE(fail3);
 #endif /* EFSYS_OPT_RX_PACKED_STREAM */
