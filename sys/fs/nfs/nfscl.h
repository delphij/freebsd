--- conflicted
+++ resolved
@@ -70,13 +70,8 @@
 
 /* Use this macro for debug printfs. */
 #define	NFSCL_DEBUG(level, ...)	do {					\
-<<<<<<< HEAD
-	if (nfscl_debuglevel >= (level))				\
-		printf(__VA_ARGS__);					\
-=======
 		if (nfscl_debuglevel >= (level))			\
 			printf(__VA_ARGS__);				\
->>>>>>> 7d0e04a4
 	} while (0)
 
 #endif	/* _NFS_NFSCL_H */