--- conflicted
+++ resolved
@@ -102,15 +102,6 @@
 
 #define MIPS_KSEG2_START		MIPS_KSSEG_START
 #define MIPS_KSEG2_END			MIPS_KSSEG_END
-<<<<<<< HEAD
-
-/* Map virtual address to index in mips3 r4k virtually-indexed cache */
-#define	MIPS3_VA_TO_CINDEX(x) \
-		((unsigned)(x) & 0xffffff | MIPS_KSEG0_START)
-=======
-#define	MIPS_KSEG3_START		0xe0000000
-#define	MIPS_KSEG3_END			0xffffffff
->>>>>>> 2c005036
 
 #define	MIPS_XKPHYS_CCA_UC		0x02	/* Uncached.  */
 #define	MIPS_XKPHYS_CCA_CNC		0x03	/* Cacheable non-coherent.  */
