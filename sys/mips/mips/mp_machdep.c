--- conflicted
+++ resolved
@@ -49,6 +49,9 @@
 #include <machine/hwfunc.h>
 #include <machine/intr_machdep.h>
 #include <machine/cache.h>
+#include <machine/tlb.h>
+
+struct pcb stoppcbs[MAXCPU];
 
 static void *dpcpu;
 static struct mtx ap_boot_mtx;
@@ -66,6 +69,13 @@
 	platform_ipi_send(pc->pc_cpuid);
 
 	CTR1(KTR_SMP, "%s: sent", __func__);
+}
+
+void
+ipi_all_but_self(u_int ipi)
+{
+
+	ipi_selected(PCPU_GET(other_cpus), ipi);
 }
 
 /* Send an IPI to a set of cpus. */
@@ -80,6 +90,15 @@
 		if ((cpus & pc->pc_cpumask) != 0)
 			ipi_send(pc, ipi);
 	}
+}
+
+/* Send an IPI to a specific CPU. */
+void
+ipi_cpu(int cpu, u_int ipi)
+{
+
+	CTR3(KTR_SMP, "%s: cpu: %d, ipi: %x\n", __func__, cpu, ipi);
+	ipi_send(cpuid_to_pcpu[cpu], ipi);
 }
 
 /*
@@ -88,9 +107,13 @@
 static int
 mips_ipi_handler(void *arg)
 {
+	int cpu;
 	cpumask_t cpumask;
 	u_int	ipi, ipi_bitmap;
 	int	bit;
+
+	cpu = PCPU_GET(cpuid);
+	cpumask = PCPU_GET(cpumask);
 
 	platform_ipi_clear();	/* quiesce the pending ipi interrupt */
 
@@ -115,26 +138,36 @@
 			break;
 
 		case IPI_STOP:
-<<<<<<< HEAD
-
-=======
->>>>>>> 2da2a3c2
 			/*
 			 * IPI_STOP_HARD is mapped to IPI_STOP so it is not
 			 * necessary to add it in the switch.
 			 */
 			CTR0(KTR_SMP, "IPI_STOP or IPI_STOP_HARD");
-<<<<<<< HEAD
-=======
-			cpumask = PCPU_GET(cpumask);
->>>>>>> 2da2a3c2
+
+			savectx(&stoppcbs[cpu]);
+			tlb_save();
+
+			/* Indicate we are stopped */
 			atomic_set_int(&stopped_cpus, cpumask);
+
+			/* Wait for restart */
 			while ((started_cpus & cpumask) == 0)
 				cpu_spinwait();
+
 			atomic_clear_int(&started_cpus, cpumask);
 			atomic_clear_int(&stopped_cpus, cpumask);
 			CTR0(KTR_SMP, "IPI_STOP (restart)");
 			break;
+		case IPI_PREEMPT:
+			CTR1(KTR_SMP, "%s: IPI_PREEMPT", __func__);
+			sched_preempt(curthread);
+			break;
+#if 0
+		case IPI_HARDCLOCK:
+			CTR1(KTR_SMP, "%s: IPI_HARDCLOCK", __func__);
+			hardclockintr();;
+			break;
+#endif
 		default:
 			panic("Unknown IPI 0x%0x on cpu %d", ipi, curcpu);
 		}
@@ -150,6 +183,8 @@
 
 	cpus = mp_naps;
 	dpcpu = (void *)kmem_alloc(kernel_map, DPCPU_SIZE);
+
+	mips_sync();
 
 	if (platform_start_ap(cpuid) != 0)
 		return (-1);			/* could not start AP */
@@ -184,8 +219,7 @@
 struct cpu_group *
 cpu_topo(void)
 {
-
-	return (smp_topo_none());
+	return (platform_smp_topo());
 }
 
 int
@@ -226,12 +260,10 @@
 void
 smp_init_secondary(u_int32_t cpuid)
 {
-	int ipi_int_mask, clock_int_mask;
-
 	/* TLB */
-	Mips_SetWIRED(0);
-	Mips_TLBFlush(num_tlbentries);
-	Mips_SetWIRED(VMWIRED_ENTRIES);
+	mips_wr_wired(0);
+	tlb_invalidate_all();
+	mips_wr_wired(VMWIRED_ENTRIES);
 
 	/*
 	 * We assume that the L1 cache on the APs is identical to the one
@@ -240,7 +272,9 @@
 	mips_dcache_wbinv_all();
 	mips_icache_sync_all();
 
-	MachSetPID(0);
+	mips_sync();
+
+	mips_wr_entryhi(0);
 
 	pcpu_init(PCPU_ADDR(cpuid), cpuid, sizeof(struct pcpu));
 	dpcpu_init(dpcpu, cpuid);
@@ -278,19 +312,10 @@
 	while (smp_started == 0)
 		; /* nothing */
 
-	/*
-	 * Unmask the clock and ipi interrupts.
-	 */
-	clock_int_mask = hard_int_mask(5);
-	ipi_int_mask = hard_int_mask(platform_ipi_intrnum());
-	set_intr_mask(ALL_INT_MASK & ~(ipi_int_mask | clock_int_mask));
-
-	/*
-	 * Bootstrap the compare register.
-	 */
-	mips_wr_compare(mips_rd_count() + counter_freq / hz);
-
-	enableintr();
+#if 0
+	/* Start per-CPU event timers. */
+	cpu_initclocks_ap();
+#endif
 
 	/* enter the scheduler */
 	sched_throw(NULL);
