# $FreeBSD$

.include <bsd.own.mk>

SUBDIR=	${_3dfx} \
	${_3dfx_linux} \
	${_aac} \
	accf_data \
	accf_http \
	${_acpi} \
	ae \
	age \
	${_agp} \
	aha \
	${_ahb} \
	${_aic} \
	aic7xxx \
	aio \
	${_amd} \
	ale \
	amr \
	${_an} \
	${_aout} \
	${_apm} \
	${_ar} \
	${_arcmsr} \
	${_arcnet} \
	${_arl} \
	${_asmc} \
	${_asr} \
	ata \
	${_ath} \
	${_ath_hal} \
	${_ath_rate_amrr} \
	${_ath_rate_onoe} \
	${_ath_rate_sample} \
	aue \
	${_auxio} \
	axe \
	bce \
	bfe \
	bge \
	${_bios} \
	${_bktr} \
	${_bm} \
	bridgestp \
	cam \
	${_canbepm} \
	${_canbus} \
	${_cardbus} \
	${_cbb} \
	cd9660 \
	cd9660_iconv \
	cdce \
	${_ce} \
	${_ciss} \
	${_cm} \
	${_cmx} \
	coda \
	coda5 \
	${_coff} \
	${_coretemp} \
	${_cp} \
	${_cpufreq} \
	${_crypto} \
	${_cryptodev} \
	${_cs} \
	${_ctau} \
	cue \
	${_cx} \
<<<<<<< HEAD
	${_cyclic} \
=======
	cxgb \
>>>>>>> 3569e353
	dc \
	dcons \
	dcons_crom \
	de \
	${_digi} \
	${_dpms} \
	${_dpt} \
	${_drm} \
	${_dtrace} \
	dummynet \
	${_ed} \
	${_elink} \
	${_em} \
	en \
	${_ep} \
	${_et} \
	${_ex} \
	${_exca} \
	${_ext2fs} \
	fatm \
	fdc \
	fdescfs \
	${_fe} \
	firewire \
	firmware \
	fxp \
	gem \
	geom \
	${_glxsb} \
	hatm \
	hifn \
	hme \
	${_hptiop} \
	${_hptmv} \
	${_hptrr} \
	hwpmc \
	${_i2c} \
	${_ibcs2} \
	${_ichwd} \
	${_ida} \
	${_ie} \
	if_bridge \
	if_disc \
	if_edsc \
	if_ef \
	if_faith \
	if_gif \
	if_gre \
	if_lagg \
	${_if_ndis} \
	if_ppp \
	if_sl \
	if_stf \
	if_tap \
	if_tun \
	if_vlan \
	${_igb} \
	${_iir} \
	${_io} \
	ipdivert \
	${_ipfilter} \
	ipfw \
	ipfw_nat \
<<<<<<< HEAD
	ip_mroute_mod \
=======
>>>>>>> 3569e353
	${_ipmi} \
	ip_mroute_mod \
	${_ips} \
	${_ipw} \
	${_ipwfw} \
	iscsi \
	isp \
	ispfw \
	${_iwi} \
	${_iwifw} \
	${_ixgb} \
	jme \
	joy \
	${_k8temp} \
	kbdmux \
	krpc \
	kue \
	le \
	lge \
	libalias \
	libiconv \
	libmbpool \
	libmchain \
	${_linprocfs} \
	${_linsysfs} \
	${_linux} \
	lmc \
	lpt \
	mac_biba \
	mac_bsdextended \
	mac_ifoff \
	mac_lomac \
	mac_mls \
	mac_none \
	mac_partition \
	mac_portacl \
	mac_seeotheruids \
	mac_stub \
	mac_test \
	malo \
	mcd \
	md \
	mem \
	mfi \
	mii \
	mlx \
	${_mly} \
	mmc \
	mmcsd \
	mpt \
	mqueue \
	msdosfs \
	msdosfs_iconv \
	${_mse} \
	msk \
	mxge \
	my \
	${_ncp} \
	${_ncv} \
	${_ndis} \
	netgraph \
	${_nfe} \
	nfsclient \
	nfslockd \
	nfsserver \
	nge \
	nmdm \
	${_nsp} \
	ntfs \
	ntfs_iconv \
	nullfs \
	${_nve} \
	${_nvram} \
	${_nwfs} \
	${_nxge} \
	${_oltr} \
	${_opensolaris} \
	${_padlock} \
	patm \
	${_pccard} \
	${_pcfclock} \
	pcn \
	${_pecoff} \
	${_pf} \
	${_pflog} \
	plip \
	${_pmc} \
	portalfs \
	ppbus \
	ppc \
	ppi \
	pps \
	procfs \
	pseudofs \
	${_pst} \
	puc \
	ral \
	${_random} \
	${_ray} \
	rc \
	rc4 \
	${_rdma} \
	re \
	reiserfs \
	rl \
	rp \
	rue \
	rum \
	${_s3} \
	${_safe} \
	${_sbni} \
	sbsh \
	scc \
	scd \
	${_scsi_low} \
	sdhci \
	sem \
	sf \
	${_sio} \
	sis \
	sk \
	${_smbfs} \
	sn \
	${_snc} \
	snp \
	${_sound} \
	${_speaker} \
	${_splash} \
	${_sppp} \
	${_sr} \
	ste \
	${_stg} \
	stge \
	${_streams} \
	sym \
	${_syscons} \
	sysvipc \
	ti \
	tl \
	${_tmpfs} \
	trm \
	${_twa} \
	twe \
	tx \
	txp \
	uark \
	uart \
	ubsa \
	ubsec \
	ubser \
	ucom \
	ucycom \
	udav \
	udbp \
	udf \
	udf_iconv \
	ufm \
	${_ufs} \
	ufoma \
	uftdi \
	ugen \
	uhid \
	ukbd \
	ulpt \
	umass \
	umct \
	umodem \
	ums \
	unionfs \
	uplcom \
	ural \
	urio \
	usb \
	uscanner \
	uslcom \
	utopia \
	uvisor \
	uvscom \
	${_vesa} \
	vge \
	vkbd \
	${_vpo} \
	vr \
	vx \
	wb \
	${_wi} \
	wlan \
	wlan_acl \
	wlan_amrr \
	wlan_ccmp \
	wlan_rssadapt \
	wlan_tkip \
	wlan_wep \
	wlan_xauth \
	${_wpi} \
	${_wpifw} \
	${_xe} \
	xfs \
	xl \
	${_zfs} \
	zlib \
	zyd

.if ${MACHINE_ARCH} != "powerpc"
_syscons=	syscons
_vpo=		vpo
.endif

.if defined(ALL_MODULES)
_ufs=		ufs
.endif

.if ${MK_CRYPT} != "no" || defined(ALL_MODULES)
.if exists(${.CURDIR}/../opencrypto)
_crypto=	crypto
_cryptodev=	cryptodev
.endif
.if exists(${.CURDIR}/../crypto)
_random=	random
.endif
.endif

.if ${MK_IPFILTER} != "no" || defined(ALL_MODULES)
_ipfilter=	ipfilter
.endif

.if ${MK_PF} != "no" || defined(ALL_MODULES)
_pf=		pf
_pflog=		pflog
.endif

.if ${MACHINE_ARCH} == "i386"
# XXX some of these can move to the general case when de-i386'ed
# XXX some of these can move now, but are untested on other architectures.
_3dfx=		3dfx
_3dfx_linux=	3dfx_linux
_agp=		agp
_aic=		aic
_amd=		amd
_an=		an
_aout=		aout
_apm=		apm
_ar=		ar
_arcnet=	arcnet
_ath=		ath
_ath_hal=	ath_hal
_ath_rate_amrr=	ath_rate_amrr
_ath_rate_onoe=	ath_rate_onoe
_ath_rate_sample=ath_rate_sample
_bktr=		bktr
_cardbus=	cardbus
_cbb=		cbb
_ce=		ce
_coff=		coff
_cp=		cp
_cpufreq=	cpufreq
_cs=		cs
.if ${MK_CDDL} != "no" || defined(ALL_MODULES)
_cyclic=	cyclic
.endif
_digi=		digi
_dpms=		dpms
_drm=		drm
.if ${MK_CDDL} != "no" || defined(ALL_MODULES)
_dtrace=	dtrace
.endif
_ed=		ed
_elink=		elink
_em=		em
_ep=		ep
_et=		et
_exca=		exca
_ext2fs=	ext2fs
_fe=		fe
_glxsb=		glxsb
_i2c=		i2c
_ibcs2=		ibcs2
_ie=		ie
_if_ndis=	if_ndis
_igb=		igb
_io=		io
_linprocfs=	linprocfs
_linsysfs=	linsysfs
_linux=		linux
_mse=		mse
.if ${MK_NCP} != "no"
_ncp=		ncp
.endif
_ncv=		ncv
_ndis=		ndis
_nsp=		nsp
.if ${MK_NCP} != "no"
_nwfs=		nwfs
.endif
_oltr=		oltr
.if ${MK_CDDL} != "no" || defined(ALL_MODULES)
_opensolaris=	opensolaris
.endif
_pccard=	pccard
_pcfclock=	pcfclock
_pecoff=	pecoff
_pst=		pst
_ray=		ray
_rdma=		rdma
_safe=		safe
_sbni=		sbni
_scsi_low=	scsi_low
_sio=		sio
_smbfs=		smbfs
_sound=		sound
_speaker=	speaker
_splash=	splash
_sppp=		sppp
_sr=		sr
_stg=		stg
_streams=	streams
_tmpfs=		tmpfs
_wi=		wi
_xe=		xe
.if ${MK_ZFS} != "no" || defined(ALL_MODULES)
_zfs=		zfs
.endif
.if ${MACHINE} == "i386"
_aac=		aac
_acpi=		acpi
_ahb=		ahb
_arcmsr=	arcmsr
_arl=		arl
_asmc=		asmc
_asr=		asr
_bios=		bios
_ciss=		ciss
_cm=		cm
_cmx=		cmx
_coretemp=	coretemp
_ctau=		ctau
_cx=		cx
_dpt=		dpt
_ex=		ex
_hptiop=	hptiop
_hptmv=		hptmv
_hptrr=		hptrr
_ichwd=		ichwd
_ida=		ida
_iir=		iir
_ipmi=		ipmi
_ips=		ips
_ipw=		ipw
_ipwfw=		ipwfw
_iwi=		iwi
_iwifw=		iwifw
_ixgb=		ixgb
_mly=		mly
_nfe=		nfe
_nve=		nve
_nvram=		nvram
_nxge=		nxge
_wpi=		wpi
_wpifw=		wpifw
.if ${MK_CRYPT} != "no" || defined(ALL_MODULES)
.if exists(${.CURDIR}/../crypto/via)
_padlock=	padlock
.endif
.endif
_s3=		s3
_twa=		twa
_vesa=		vesa
.elif ${MACHINE} == "pc98"
_canbepm=	canbepm
_canbus=	canbus
_pmc=		pmc
_snc=		snc
.endif
.endif

.if ${MACHINE_ARCH} == "amd64"
_aac=		aac
_acpi=		acpi
_agp=		agp
_an=		an
_arcmsr=	arcmsr
_asmc=		asmc
_ath=		ath
_ath_hal=	ath_hal
_ath_rate_amrr=	ath_rate_amrr
_ath_rate_onoe=	ath_rate_onoe
_ath_rate_sample=ath_rate_sample
_cardbus=	cardbus
_cbb=		cbb
_cmx=		cmx
_ciss=		ciss
_coretemp=	coretemp
_cpufreq=	cpufreq
.if ${MK_CDDL} != "no" || defined(ALL_MODULES)
_cyclic=	cyclic
.endif
_digi=		digi
_drm=		drm
.if ${MK_CDDL} != "no" || defined(ALL_MODULES)
_dtrace=	dtrace
.endif
_ed=		ed
_et=		et
_em=		em
_exca=		exca
_ext2fs=	ext2fs
_hptiop=	hptiop
_hptmv=		hptmv
_hptrr=		hptrr
_i2c=		i2c
_ichwd=		ichwd
_ida=		ida
_if_ndis=	if_ndis
_igb=		igb
_iir=		iir
_io=		io
_ipmi=		ipmi
_ips=		ips
_ipw=		ipw
_ipwfw=		ipwfw
<<<<<<< HEAD
_ixgb=   	ixgb
=======
_ixgb=		ixgb
>>>>>>> 3569e353
_k8temp=	k8temp
_linprocfs=	linprocfs
_linsysfs=	linsysfs
_linux=		linux
_mly=		mly
_ndis=		ndis
_nfe=		nfe
_nve=		nve
_nvram=		nvram
_nxge=		nxge
.if ${MK_CDDL} != "no" || defined(ALL_MODULES)
_opensolaris=	opensolaris
.endif
_pccard=	pccard
<<<<<<< HEAD
_rdma=		rdma	
=======
>>>>>>> 3569e353
_safe=		safe
_scsi_low=	scsi_low
_smbfs=		smbfs
_sound=		sound
_speaker=	speaker
_sppp=		sppp
_tmpfs=		tmpfs
_twa=		twa
_wi=		wi
_wpi=		wpi
_wpifw=		wpifw
.if ${MK_ZFS} != "no" || defined(ALL_MODULES)
_zfs=		zfs
.endif
.endif

.if ${MACHINE_ARCH} == "ia64"
# Modules not enabled on ia64 (as compared to i386) include:
#	aac acpi aout apm atspeaker drm ibcs2 linprocfs linux ncv
#	nsp oltr pecoff s3 sbni stg vesa
# acpi is not enabled because it is broken as a module on ia64
_aic=		aic
#_ar=		ar	not 64-bit clean
_an=		an
_arcnet=	arcnet
_asr=		asr
_bktr=		bktr
_cardbus=	cardbus
_cbb=		cbb
_ciss=		ciss
_cm=		cm
_cmx=		cmx
_coff=		coff
_cpufreq=	cpufreq
_em=		em
_ep=		ep
_exca=		exca
_fe=		fe
<<<<<<< HEAD
=======
_hfa=		hfa
>>>>>>> 3569e353
_igb=		igb
_iir=		iir
_mly=		mly
_pccard=	pccard
_scsi_low=	scsi_low
_smbfs=		smbfs
_sound=		sound
_splash=	splash
_sppp=		sppp
#_sr=		sr		not 64bit clean
_streams=	streams
_wi=		wi
_xe=		xe
.endif

.if ${MACHINE_ARCH} == "powerpc"
_an=		an
_ath=		ath
_ath_hal=	ath_hal
_ath_rate_amrr=	ath_rate_amrr
_ath_rate_onoe=	ath_rate_onoe
_ath_rate_sample=ath_rate_sample
<<<<<<< HEAD
_bm=		bm
=======
>>>>>>> 3569e353
_nvram=		powermac_nvram
_smbfs=		smbfs
.endif

.if ${MACHINE_ARCH} == "sparc64"
_ath=		ath
_ath_hal=	ath_hal
_ath_rate_amrr=	ath_rate_amrr
_ath_rate_onoe=	ath_rate_onoe
_ath_rate_sample=ath_rate_sample
_auxio=		auxio
_em=		em
_i2c=		i2c
_igb=		igb
_sound=		sound
.if ${MK_ZFS} != "no" || defined(ALL_MODULES)
_zfs=		zfs
.endif
.endif

.if defined(MODULES_OVERRIDE) && !defined(ALL_MODULES)
SUBDIR=${MODULES_OVERRIDE}
.endif

.for reject in ${WITHOUT_MODULES}
SUBDIR:= ${SUBDIR:N${reject}}
.endfor

# Calling kldxref(8) for each module is expensive.
.if !defined(NO_XREF)
.MAKEFLAGS+=	-DNO_XREF
afterinstall:
	@if type kldxref >/dev/null 2>&1; then \
		${ECHO} kldxref ${DESTDIR}${KMODDIR}; \
		kldxref ${DESTDIR}${KMODDIR}; \
	fi
.endif

.include <bsd.subdir.mk><|MERGE_RESOLUTION|>--- conflicted
+++ resolved
@@ -26,14 +26,9 @@
 	${_arcmsr} \
 	${_arcnet} \
 	${_arl} \
-	${_asmc} \
 	${_asr} \
 	ata \
-	${_ath} \
-	${_ath_hal} \
-	${_ath_rate_amrr} \
-	${_ath_rate_onoe} \
-	${_ath_rate_sample} \
+	ath \
 	aue \
 	${_auxio} \
 	axe \
@@ -67,12 +62,9 @@
 	${_cs} \
 	${_ctau} \
 	cue \
+	cxgb \
 	${_cx} \
-<<<<<<< HEAD
 	${_cyclic} \
-=======
-	cxgb \
->>>>>>> 3569e353
 	dc \
 	dcons \
 	dcons_crom \
@@ -136,12 +128,8 @@
 	${_ipfilter} \
 	ipfw \
 	ipfw_nat \
-<<<<<<< HEAD
 	ip_mroute_mod \
-=======
->>>>>>> 3569e353
 	${_ipmi} \
-	ip_mroute_mod \
 	${_ips} \
 	${_ipw} \
 	${_ipwfw} \
@@ -210,11 +198,11 @@
 	${_nsp} \
 	ntfs \
 	ntfs_iconv \
+	${_nxge} \
 	nullfs \
 	${_nve} \
 	${_nvram} \
 	${_nwfs} \
-	${_nxge} \
 	${_oltr} \
 	${_opensolaris} \
 	${_padlock} \
@@ -384,11 +372,6 @@
 _apm=		apm
 _ar=		ar
 _arcnet=	arcnet
-_ath=		ath
-_ath_hal=	ath_hal
-_ath_rate_amrr=	ath_rate_amrr
-_ath_rate_onoe=	ath_rate_onoe
-_ath_rate_sample=ath_rate_sample
 _bktr=		bktr
 _cardbus=	cardbus
 _cbb=		cbb
@@ -456,7 +439,7 @@
 _sr=		sr
 _stg=		stg
 _streams=	streams
-_tmpfs=		tmpfs
+_tmpfs= 	tmpfs
 _wi=		wi
 _xe=		xe
 .if ${MK_ZFS} != "no" || defined(ALL_MODULES)
@@ -468,7 +451,6 @@
 _ahb=		ahb
 _arcmsr=	arcmsr
 _arl=		arl
-_asmc=		asmc
 _asr=		asr
 _bios=		bios
 _ciss=		ciss
@@ -491,7 +473,7 @@
 _ipwfw=		ipwfw
 _iwi=		iwi
 _iwifw=		iwifw
-_ixgb=		ixgb
+_ixgb=   	ixgb
 _mly=		mly
 _nfe=		nfe
 _nve=		nve
@@ -521,12 +503,6 @@
 _agp=		agp
 _an=		an
 _arcmsr=	arcmsr
-_asmc=		asmc
-_ath=		ath
-_ath_hal=	ath_hal
-_ath_rate_amrr=	ath_rate_amrr
-_ath_rate_onoe=	ath_rate_onoe
-_ath_rate_sample=ath_rate_sample
 _cardbus=	cardbus
 _cbb=		cbb
 _cmx=		cmx
@@ -560,11 +536,7 @@
 _ips=		ips
 _ipw=		ipw
 _ipwfw=		ipwfw
-<<<<<<< HEAD
 _ixgb=   	ixgb
-=======
-_ixgb=		ixgb
->>>>>>> 3569e353
 _k8temp=	k8temp
 _linprocfs=	linprocfs
 _linsysfs=	linsysfs
@@ -579,17 +551,14 @@
 _opensolaris=	opensolaris
 .endif
 _pccard=	pccard
-<<<<<<< HEAD
 _rdma=		rdma	
-=======
->>>>>>> 3569e353
 _safe=		safe
 _scsi_low=	scsi_low
 _smbfs=		smbfs
 _sound=		sound
 _speaker=	speaker
 _sppp=		sppp
-_tmpfs=		tmpfs
+_tmpfs= 	tmpfs
 _twa=		twa
 _wi=		wi
 _wpi=		wpi
@@ -606,9 +575,9 @@
 # acpi is not enabled because it is broken as a module on ia64
 _aic=		aic
 #_ar=		ar	not 64-bit clean
-_an=		an
 _arcnet=	arcnet
 _asr=		asr
+_an=		an
 _bktr=		bktr
 _cardbus=	cardbus
 _cbb=		cbb
@@ -621,10 +590,6 @@
 _ep=		ep
 _exca=		exca
 _fe=		fe
-<<<<<<< HEAD
-=======
-_hfa=		hfa
->>>>>>> 3569e353
 _igb=		igb
 _iir=		iir
 _mly=		mly
@@ -642,25 +607,12 @@
 
 .if ${MACHINE_ARCH} == "powerpc"
 _an=		an
-_ath=		ath
-_ath_hal=	ath_hal
-_ath_rate_amrr=	ath_rate_amrr
-_ath_rate_onoe=	ath_rate_onoe
-_ath_rate_sample=ath_rate_sample
-<<<<<<< HEAD
 _bm=		bm
-=======
->>>>>>> 3569e353
 _nvram=		powermac_nvram
 _smbfs=		smbfs
 .endif
 
 .if ${MACHINE_ARCH} == "sparc64"
-_ath=		ath
-_ath_hal=	ath_hal
-_ath_rate_amrr=	ath_rate_amrr
-_ath_rate_onoe=	ath_rate_onoe
-_ath_rate_sample=ath_rate_sample
 _auxio=		auxio
 _em=		em
 _i2c=		i2c
