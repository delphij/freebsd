# $FreeBSD$

.include <bsd.own.mk>

# Modules that include binary-only blobs of microcode should be selectable by
# MK_SOURCELESS_UCODE option (see below).

SUBDIR=	\
	${_3dfx} \
	${_3dfx_linux} \
	${_aac} \
	accf_data \
	accf_dns \
	accf_http \
	acl_nfs4 \
	acl_posix1e \
	${_acpi} \
	ae \
	${_aesni} \
	age \
	${_agp} \
	aha \
	${_ahb} \
	ahci \
	${_aic} \
	aic7xxx \
	aio \
	alc \
	ale \
	alq \
	${_amdsbwd} \
	${_amdtemp} \
	amr \
	${_an} \
	${_aout} \
	${_apm} \
	${_arcmsr} \
	${_arcnet} \
	${_asmc} \
	${_asr} \
	ata \
	ath \
	ath_pci \
	${_auxio} \
	${_bce} \
	bfe \
	bge \
	${_bxe} \
	${_bios} \
	${_bktr} \
	${_bm} \
	bridgestp \
	bwi \
	bwn \
	cam \
	${_canbepm} \
	${_canbus} \
	${_cardbus} \
	${_carp} \
	cas \
	${_cbb} \
	cc \
	cd9660 \
	cd9660_iconv \
	${_ce} \
	${_cfi} \
	${_ciss} \
	${_cm} \
	${_cmx} \
	${_coff} \
	${_coretemp} \
	${_cp} \
	${_cpsw} \
	${_cpuctl} \
	${_cpufreq} \
	${_crypto} \
	${_cryptodev} \
	${_cs} \
	${_ct} \
	${_ctau} \
	${_cxgb} \
	cxgbe \
	${_cyclic} \
	dc \
	dcons \
	dcons_crom \
	de \
	${_dpms} \
	${_dpt} \
	${_drm} \
	${_drm2} \
	${_dtrace} \
	dummynet \
	${_ed} \
	${_elink} \
	${_em} \
	en \
	${_ep} \
	${_epic} \
	esp \
	${_et} \
	${_ex} \
	${_exca} \
	${_ext2fs} \
	${_fatm} \
	fdc \
	fdescfs \
	${_fe} \
	${_filemon} \
	firewire \
	firmware \
	fuse \
	${_fxp} \
	gem \
	geom \
	${_glxiic} \
	${_glxsb} \
	hatm \
	hifn \
	hme \
	${_hpt27xx} \
	${_hptiop} \
	${_hptmv} \
	${_hptrr} \
	hwpmc \
	${_i2c} \
	${_ibcs2} \
	${_ichwd} \
	${_ida} \
	${_ie} \
	if_bridge \
	if_disc \
	if_edsc \
	if_ef \
	if_epair \
	if_faith \
	if_gif \
	${_if_gre} \
	if_lagg \
	${_if_ndis} \
	if_stf \
	if_tap \
	if_tun \
	if_vlan \
	${_igb} \
	${_iir} \
	${_io} \
	${_ipdivert} \
	${_ipfilter} \
	${_ipfw} \
	ipfw_nat \
	${_ipmi} \
	ip6_mroute_mod \
	ip_mroute_mod \
	${_ips} \
	${_ipw} \
	${_ipwfw} \
	${_isci} \
	iscsi \
	isp \
	${_ispfw} \
	${_iwi} \
	${_iwifw} \
	${_iwn} \
	${_iwnfw} \
	${_ixgb} \
	${_ixgbe} \
	jme \
	joy \
	kbdmux \
	kgssapi \
	kgssapi_krb5 \
	khelp \
	krpc \
	ksyms \
	le \
	lge \
	libalias \
	libiconv \
	libmbpool \
	libmchain \
	${_lindev} \
	${_linprocfs} \
	${_linsysfs} \
	${_linux} \
	lmc \
	lpt \
	mac_biba \
	mac_bsdextended \
	mac_ifoff \
	mac_lomac \
	mac_mls \
	mac_none \
	mac_partition \
	mac_portacl \
	mac_seeotheruids \
	mac_stub \
	mac_test \
	malo \
	mcd \
	md \
	mem \
	mfi \
	mii \
	mlx \
	${_mlx4} \
	${_mlx4ib} \
	${_mlxen} \
	${_mly} \
	mmc \
	mmcsd \
	mps \
	mpt \
	mqueue \
	msdosfs \
	msdosfs_iconv \
	${_mse} \
	msk \
	${_mthca} \
	mvs \
	mwl \
	${_mwlfw} \
	mxge \
	my \
	${_nandfs} \
	${_nandsim} \
	${_ncp} \
	${_ncv} \
	${_ndis} \
	${_netgraph} \
	${_nfe} \
	nfs_common \
	nfscl \
	nfsclient \
	nfscommon \
	nfsd \
	nfslock \
	nfslockd \
	nfsserver \
	nfssvc \
	nge \
	nmdm \
	${_nsp} \
	nullfs \
	${_nvd} \
	${_nve} \
	${_nvme} \
	${_nvram} \
	${_nxge} \
	${_opensolaris} \
	oce \
	${_padlock} \
	patm \
	${_pccard} \
	${_pcfclock} \
	pcn \
	${_pf} \
	${_pflog} \
	${_pfsync} \
	plip \
	${_pmc} \
	ppbus \
	ppc \
	ppi \
	pps \
	procfs \
	pseudofs \
	${_pst} \
	pty  \
	puc \
	${_qlxgb} \
	ral \
	${_ralfw} \
	${_random} \
	rc4 \
	${_rdma} \
	re \
	reiserfs \
	rl \
	${_runfw} \
	${_s3} \
	${_safe} \
	${_sbni} \
	scc \
	scd \
	${_scsi_low} \
	sdhci \
	sdhci_pci \
	sem \
	send \
	${_sf} \
	${_sfxge} \
	sge \
	siba_bwn \
	siftr \
	siis \
	sis \
	sk \
	${_sn} \
	${_snc} \
	snp \
	${_sound} \
	${_speaker} \
	${_splash} \
	${_sppp} \
	ste \
	${_stg} \
	stge \
	${_streams} \
	${_svr4} \
	${_sym} \
	${_syscons} \
	sysvipc \
	${_ti} \
	tl \
	tmpfs \
	${_toecore} \
	${_tpm} \
	trm \
	${_twa} \
	twe \
	tws \
	tx \
	${_txp} \
	uart \
	ubsec \
	udf \
	udf_iconv \
	ufs \
	unionfs \
	usb \
	utopia \
	${_vesa} \
	${_virtio} \
	vge \
	${_viawd} \
	vkbd \
	${_vpo} \
	vr \
	vte \
	vx \
	${_vxge} \
	wb \
	${_wbwd} \
	${_wi} \
	wlan \
	wlan_acl \
	wlan_amrr \
	wlan_ccmp \
	wlan_rssadapt \
	wlan_tkip \
	wlan_wep \
	wlan_xauth \
	${_wpi} \
	${_wpifw} \
	${_x86bios} \
	${_xe} \
	xl \
	${_zfs} \
	zlib \

.if ${MACHINE_CPUARCH} == "i386" || ${MACHINE_CPUARCH} == "amd64"
_filemon=	filemon
.endif

.if ${MACHINE_CPUARCH} != "powerpc" && ${MACHINE_CPUARCH} != "arm" && \
	${MACHINE_CPUARCH} != "mips"
_syscons=	syscons
_vpo=		vpo
.endif

.if ${MACHINE_CPUARCH} != "arm" && ${MACHINE_CPUARCH} != "mips"
# no BUS_SPACE_UNSPECIFIED
# No barrier instruction support (specific to this driver)
_sym=		sym
# intr_disable() is a macro, causes problems
.if ${MK_SOURCELESS_UCODE} != "no"
_cxgb=		cxgb
.endif
.endif

.if ${MK_CRYPT} != "no" || defined(ALL_MODULES)
.if exists(${.CURDIR}/../opencrypto)
_crypto=	crypto
_cryptodev=	cryptodev
.endif
.if exists(${.CURDIR}/../crypto)
_random=	random
.endif
.endif

.if (${MK_INET_SUPPORT} != "no" || ${MK_INET6_SUPPORT} != "no") || \
	defined(ALL_MODULES)
_carp=	carp
_toecore=	toecore
.endif

.if ${MK_INET_SUPPORT} != "no" || defined(ALL_MODULES)
_if_gre=	if_gre
.endif

.if ${MK_IPFILTER} != "no" || defined(ALL_MODULES)
_ipfilter=	ipfilter
.endif

.if ${MK_INET_SUPPORT} != "no" || defined(ALL_MODULES)
_ipdivert=	ipdivert
_ipfw=		ipfw
.endif

.if ${MK_NAND} != "no" || defined(ALL_MODULES)
_nandfs=	nandfs
_nandsim=	nandsim
.endif

.if ${MK_NETGRAPH} != "no" || defined(ALL_MODULES)
_netgraph=	netgraph
.endif

.if (${MK_PF} != "no" && (${MK_INET_SUPPORT} != "no" || \
	${MK_INET6_SUPPORT} != "no")) || defined(ALL_MODULES)
_pf=		pf
_pflog=		pflog
.if ${MK_INET_SUPPORT} != "no"
_pfsync=	pfsync
.endif
.endif

.if ${MK_SOURCELESS_UCODE} != "no"
_bce=		bce
_fatm=		fatm
_fxp=		fxp
_ispfw=		ispfw
_mwlfw=		mwlfw
_ralfw=		ralfw
_runfw=		runfw
_sf=		sf
_sn=		sn
_ti=		ti
_txp=		txp
.endif

.if ${MACHINE_CPUARCH} == "i386"
# XXX some of these can move to the general case when de-i386'ed
# XXX some of these can move now, but are untested on other architectures.
_3dfx=		3dfx
_3dfx_linux=	3dfx_linux
_agp=		agp
_aic=		aic
_an=		an
_aout=		aout
_apm=		apm
_arcnet=	arcnet
_bktr=		bktr
_bxe=		bxe
_cardbus=	cardbus
_cbb=		cbb
.if ${MK_SOURCELESS_UCODE} != "no"
_ce=		ce
.endif
_coff=		coff
.if ${MK_SOURCELESS_UCODE} != "no"
_cp=		cp
.endif
_cpuctl=	cpuctl
_cpufreq=	cpufreq
_cs=		cs
.if ${MK_CDDL} != "no" || defined(ALL_MODULES)
_cyclic=	cyclic
.endif
_dpms=		dpms
_drm=		drm
_drm2=		drm2
.if ${MK_CDDL} != "no" || defined(ALL_MODULES)
_dtrace=	dtrace
.endif
_ed=		ed
_elink=		elink
_em=		em
_ep=		ep
_et=		et
_exca=		exca
_ext2fs=	ext2fs
_fe=		fe
_glxiic=	glxiic
_glxsb=		glxsb
_i2c=		i2c
_ibcs2=		ibcs2
_ie=		ie
_if_ndis=	if_ndis
_igb=		igb
_io=		io
_lindev=	lindev
_linprocfs=	linprocfs
_linsysfs=	linsysfs
_linux=		linux
_mse=		mse
.if ${MK_OFED} != "no" || defined(ALL_MODULES)
_mlx4=		mlx4
_mlx4ib=	mlx4ib
_mlxen=		mlxen
_mthca=		mthca
.endif
_ncv=		ncv
_ndis=		ndis
_nsp=		nsp
.if ${MK_CDDL} != "no" || defined(ALL_MODULES)
_opensolaris=	opensolaris
.endif
_pccard=	pccard
_pcfclock=	pcfclock
_pst=		pst
_rdma=		rdma
_safe=		safe
_sbni=		sbni
_scsi_low=	scsi_low
_sound=		sound
_speaker=	speaker
_splash=	splash
_sppp=		sppp
_stg=		stg
_streams=	streams
_svr4=		svr4
_vxge=  	vxge
_wbwd=		wbwd
_wi=		wi
_xe=		xe
.if ${MK_ZFS} != "no" || defined(ALL_MODULES)
_zfs=		zfs
.endif
.if ${MACHINE} == "i386"
_aac=		aac
_acpi=		acpi
.if ${MK_CRYPT} != "no" || defined(ALL_MODULES)
_aesni=		aesni
.endif
_ahb=		ahb
_amdsbwd=	amdsbwd
_amdtemp=	amdtemp
_arcmsr=	arcmsr
_asmc=		asmc
_asr=		asr
_bios=		bios
_ciss=		ciss
_cm=		cm
_cmx=		cmx
_coretemp=	coretemp
.if ${MK_SOURCELESS_UCODE} != "no"
_ctau=		ctau
.endif
_dpt=		dpt
_ex=		ex
.if ${MK_SOURCELESS_HOST} != "no"
_hpt27xx=	hpt27xx
.endif
_hptiop=	hptiop
.if ${MK_SOURCELESS_HOST} != "no"
_hptmv=		hptmv
_hptrr=		hptrr
.endif
_ichwd=		ichwd
_ida=		ida
_iir=		iir
_ipmi=		ipmi
_ips=		ips
_ipw=		ipw
.if ${MK_SOURCELESS_UCODE} != "no"
_ipwfw=		ipwfw
.endif
_isci=		isci
_iwi=		iwi
.if ${MK_SOURCELESS_UCODE} != "no"
_iwifw=		iwifw
.endif
_iwn=		iwn
.if ${MK_SOURCELESS_UCODE} != "no"
_iwnfw=		iwnfw
.endif
_ixgb=		ixgb
_ixgbe=		ixgbe
_mly=		mly
_nfe=		nfe
_nvd=		nvd
.if ${MK_SOURCELESS_HOST} != "no"
_nve=		nve
.endif
_nvme=		nvme
_nvram=		nvram
_nxge=		nxge
_tpm=		tpm
_viawd=		viawd
_wpi=		wpi
.if ${MK_SOURCELESS_UCODE} != "no"
_wpifw=		wpifw
.endif
.if ${MK_CRYPT} != "no" || defined(ALL_MODULES)
_padlock=	padlock
.endif
_s3=		s3
_twa=		twa
_vesa=		vesa
_virtio=	virtio
_x86bios=	x86bios
.elif ${MACHINE} == "pc98"
_canbepm=	canbepm
_canbus=	canbus
_ct=		ct
_pmc=		pmc
_snc=		snc
.endif
.endif

.if ${MACHINE_CPUARCH} == "amd64"
_aac=		aac
_aout=		aout
_acpi=		acpi
.if ${MK_CRYPT} != "no" || defined(ALL_MODULES)
_aesni=		aesni
.endif
_agp=		agp
_an=		an
_amdsbwd=	amdsbwd
_amdtemp=	amdtemp
_arcmsr=	arcmsr
_asmc=		asmc
_bktr=		bktr
_bxe=		bxe
_cardbus=	cardbus
_cbb=		cbb
_cmx=		cmx
_ciss=		ciss
_coretemp=	coretemp
_cpuctl=	cpuctl
_cpufreq=	cpufreq
.if ${MK_CDDL} != "no" || defined(ALL_MODULES)
_cyclic=	cyclic
.endif
_dpms=		dpms
_drm=		drm
_drm2=		drm2
.if ${MK_CDDL} != "no" || defined(ALL_MODULES)
_dtrace=	dtrace
.endif
_ed=		ed
_et=		et
_em=		em
_exca=		exca
_ext2fs=	ext2fs
.if ${MK_SOURCELESS_HOST} != "no"
_hpt27xx=	hpt27xx
.endif
_hptiop=	hptiop
.if ${MK_SOURCELESS_HOST} != "no"
_hptmv=		hptmv
_hptrr=		hptrr
.endif
_i2c=		i2c
_ichwd=		ichwd
_ida=		ida
_if_ndis=	if_ndis
_igb=		igb
_iir=		iir
_io=		io
_ipmi=		ipmi
_ips=		ips
_ipw=		ipw
.if ${MK_SOURCELESS_UCODE} != "no"
_ipwfw=		ipwfw
.endif
_isci=		isci
_iwi=		iwi
.if ${MK_SOURCELESS_UCODE} != "no"
_iwifw=		iwifw
.endif
_iwn=		iwn
.if ${MK_SOURCELESS_UCODE} != "no"
_iwnfw=		iwnfw
.endif
_ixgb=		ixgb
_ixgbe=		ixgbe
_lindev=	lindev
_linprocfs=	linprocfs
_linsysfs=	linsysfs
_linux=		linux
_mly=		mly
.if ${MK_OFED} != "no" || defined(ALL_MODULES)
_mlx4=		mlx4
_mlx4ib=	mlx4ib
_mlxen=		mlxen
_mthca=		mthca
.endif
_ndis=		ndis
_nfe=		nfe
_nvd=		nvd
.if ${MK_SOURCELESS_HOST} != "no"
_nve=		nve
.endif
_nvme=		nvme
_nvram=		nvram
_nxge=		nxge
.if ${MK_CDDL} != "no" || defined(ALL_MODULES)
_opensolaris=	opensolaris
.endif
.if ${MK_CRYPT} != "no" || defined(ALL_MODULES)
_padlock=	padlock
.endif
_pccard=	pccard
_qlxgb=		qlxgb
_rdma=		rdma
_s3=		s3
_safe=		safe
_scsi_low=	scsi_low
_sfxge=		sfxge
_sound=		sound
_speaker=	speaker
_splash=	splash
_sppp=		sppp
_tpm=		tpm
_twa=		twa
_vesa=		vesa
<<<<<<< HEAD
=======
_viawd=		viawd
>>>>>>> 5bfac01b
_virtio=	virtio
_vxge=  	vxge
_x86bios=	x86bios
_wbwd=		wbwd
_wi=		wi
_wpi=		wpi
.if ${MK_SOURCELESS_UCODE} != "no"
_wpifw=		wpifw
.endif
.if ${MK_ZFS} != "no" || defined(ALL_MODULES)
_zfs=		zfs
.endif
.endif

.if ${MACHINE_CPUARCH} == "arm"
_cfi=		cfi
_cpsw=		cpsw
.endif

.if ${MACHINE_CPUARCH} == "ia64"
_aac=		aac
_aic=		aic
_an=		an
_arcnet=	arcnet
_asr=		asr
_bktr=		bktr
_cardbus=	cardbus
_cbb=		cbb
_ciss=		ciss
_cm=		cm
_cmx=		cmx
_coff=		coff
_cpufreq=	cpufreq
_dpt=		dpt
_em=		em
_ep=		ep
_et=		et
_exca=		exca
_fe=		fe
_hptiop=	hptiop
_ida=		ida
_igb=		igb
_iir=		iir
_ips=		ips
_mly=		mly
_pccard=	pccard
_scsi_low=	scsi_low
_sound=		sound
_splash=	splash
_sppp=		sppp
_streams=	streams
_tpm=		tpm
_twa=		twa
_wi=		wi
_xe=		xe
.endif

.if ${MACHINE_CPUARCH} == "powerpc"
_agp=		agp
_an=		an
_bm=		bm
_cardbus=	cardbus
_cbb=		cbb
_cfi=		cfi
_cpufreq=	cpufreq
_drm=		drm
_exca=		exca
_nvram=		powermac_nvram
_pccard=	pccard
_sound=		sound
_cyclic=	cyclic
_dtrace=	dtrace
_opensolaris=	opensolaris
.endif

.if ${MACHINE_ARCH} == "powerpc64"
.if ${MK_CDDL} != "no" || defined(ALL_MODULES)
_cyclic=	cyclic
_dtrace=	dtrace
_opensolaris=	opensolaris
.endif
.if ${MK_ZFS} != "no" || defined(ALL_MODULES)
_zfs=		zfs
.endif
.endif

.if ${MACHINE_CPUARCH} == "sparc64"
_auxio=		auxio
_em=		em
_epic=		epic
_i2c=		i2c
_igb=		igb
.if ${MK_CDDL} != "no" || defined(ALL_MODULES)
_opensolaris=	opensolaris
.endif
_sound=		sound
.if ${MK_ZFS} != "no" || defined(ALL_MODULES)
_zfs=		zfs
.endif
.endif

.if defined(MODULES_OVERRIDE) && !defined(ALL_MODULES)
SUBDIR=${MODULES_OVERRIDE}
.endif

.for reject in ${WITHOUT_MODULES}
SUBDIR:= ${SUBDIR:N${reject}}
.endfor

# Calling kldxref(8) for each module is expensive.
.if !defined(NO_XREF)
.MAKEFLAGS+=	-DNO_XREF
afterinstall:
	@if type kldxref >/dev/null 2>&1; then \
		${ECHO} kldxref ${DESTDIR}${KMODDIR}; \
		kldxref ${DESTDIR}${KMODDIR}; \
	fi
.endif

.include <bsd.subdir.mk><|MERGE_RESOLUTION|>--- conflicted
+++ resolved
@@ -718,10 +718,7 @@
 _tpm=		tpm
 _twa=		twa
 _vesa=		vesa
-<<<<<<< HEAD
-=======
 _viawd=		viawd
->>>>>>> 5bfac01b
 _virtio=	virtio
 _vxge=  	vxge
 _x86bios=	x86bios
