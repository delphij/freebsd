--- conflicted
+++ resolved
@@ -102,11 +102,7 @@
 SYSCTL_NODE(_net_link, 0, generic, CTLFLAG_RW, 0, "Generic link-management");
 
 TUNABLE_INT("net.link.ifqmaxlen", &ifqmaxlen);
-<<<<<<< HEAD
-SYSCTL_UINT(_net_link, OID_AUTO, ifqmaxlen, CTLFLAG_RDTUN,
-=======
 SYSCTL_INT(_net_link, OID_AUTO, ifqmaxlen, CTLFLAG_RDTUN,
->>>>>>> 567164fb
     &ifqmaxlen, 0, "max send queue size");
 
 /* Log link state change events */
