/*-
 * Copyright (c) 2003-2008 Sam Leffler, Errno Consulting
 * All rights reserved.
 *
 * Redistribution and use in source and binary forms, with or without
 * modification, are permitted provided that the following conditions
 * are met:
 * 1. Redistributions of source code must retain the above copyright
 *    notice, this list of conditions and the following disclaimer.
 * 2. Redistributions in binary form must reproduce the above copyright
 *    notice, this list of conditions and the following disclaimer in the
 *    documentation and/or other materials provided with the distribution.
 *
 * THIS SOFTWARE IS PROVIDED BY THE AUTHOR ``AS IS'' AND ANY EXPRESS OR
 * IMPLIED WARRANTIES, INCLUDING, BUT NOT LIMITED TO, THE IMPLIED WARRANTIES
 * OF MERCHANTABILITY AND FITNESS FOR A PARTICULAR PURPOSE ARE DISCLAIMED.
 * IN NO EVENT SHALL THE AUTHOR BE LIABLE FOR ANY DIRECT, INDIRECT,
 * INCIDENTAL, SPECIAL, EXEMPLARY, OR CONSEQUENTIAL DAMAGES (INCLUDING, BUT
 * NOT LIMITED TO, PROCUREMENT OF SUBSTITUTE GOODS OR SERVICES; LOSS OF USE,
 * DATA, OR PROFITS; OR BUSINESS INTERRUPTION) HOWEVER CAUSED AND ON ANY
 * THEORY OF LIABILITY, WHETHER IN CONTRACT, STRICT LIABILITY, OR TORT
 * (INCLUDING NEGLIGENCE OR OTHERWISE) ARISING IN ANY WAY OUT OF THE USE OF
 * THIS SOFTWARE, EVEN IF ADVISED OF THE POSSIBILITY OF SUCH DAMAGE.
 *
 * $FreeBSD$
 */
#ifndef _NET80211_IEEE80211_FREEBSD_H_
#define _NET80211_IEEE80211_FREEBSD_H_

#ifdef _KERNEL
#include <sys/param.h>
#include <sys/lock.h>
#include <sys/mutex.h>
#include <sys/rwlock.h>

/*
 * Common state locking definitions.
 */
typedef struct mtx ieee80211_com_lock_t;
#define	IEEE80211_LOCK_INIT(_ic, _name) \
	mtx_init(&(_ic)->ic_comlock, _name, "802.11 com lock", \
	    MTX_DEF | MTX_RECURSE)
#define	IEEE80211_LOCK_DESTROY(_ic) mtx_destroy(&(_ic)->ic_comlock)
#define	IEEE80211_LOCK(_ic)	   mtx_lock(&(_ic)->ic_comlock)
#define	IEEE80211_UNLOCK(_ic)	   mtx_unlock(&(_ic)->ic_comlock)
#define	IEEE80211_LOCK_ASSERT(_ic) \
	mtx_assert(&(_ic)->ic_comlock, MA_OWNED)

/*
 * Node locking definitions.
 */
typedef struct {
	char		name[16];		/* e.g. "ath0_node_lock" */
	struct mtx	mtx;
} ieee80211_node_lock_t;
#define	IEEE80211_NODE_LOCK_INIT(_nt, _name) do {			\
	ieee80211_node_lock_t *nl = &(_nt)->nt_nodelock;		\
	snprintf(nl->name, sizeof(nl->name), "%s_node_lock", _name);	\
	mtx_init(&nl->mtx, NULL, nl->name, MTX_DEF | MTX_RECURSE);	\
} while (0)
#define	IEEE80211_NODE_LOCK_DESTROY(_nt) \
	mtx_destroy(&(_nt)->nt_nodelock.mtx)
#define	IEEE80211_NODE_LOCK(_nt) \
	mtx_lock(&(_nt)->nt_nodelock.mtx)
#define	IEEE80211_NODE_IS_LOCKED(_nt) \
	mtx_owned(&(_nt)->nt_nodelock.mtx)
#define	IEEE80211_NODE_UNLOCK(_nt) \
	mtx_unlock(&(_nt)->nt_nodelock.mtx)
#define	IEEE80211_NODE_LOCK_ASSERT(_nt)	\
	mtx_assert(&(_nt)->nt_nodelock.mtx, MA_OWNED)

/*
 * Node table iteration locking definitions; this protects the
 * scan generation # used to iterate over the station table
 * while grabbing+releasing the node lock.
 */
typedef struct {
	char		name[16];		/* e.g. "ath0_scan_lock" */
	struct mtx	mtx;
} ieee80211_scan_lock_t;
#define	IEEE80211_NODE_ITERATE_LOCK_INIT(_nt, _name) do {		\
	ieee80211_scan_lock_t *sl = &(_nt)->nt_scanlock;		\
	snprintf(sl->name, sizeof(sl->name), "%s_scan_lock", _name);	\
	mtx_init(&sl->mtx, NULL, sl->name, MTX_DEF);			\
} while (0)
#define	IEEE80211_NODE_ITERATE_LOCK_DESTROY(_nt) \
	mtx_destroy(&(_nt)->nt_scanlock.mtx)
#define	IEEE80211_NODE_ITERATE_LOCK(_nt) \
	mtx_lock(&(_nt)->nt_scanlock.mtx)
#define	IEEE80211_NODE_ITERATE_UNLOCK(_nt) \
	mtx_unlock(&(_nt)->nt_scanlock.mtx)

#define	_AGEQ_ENQUEUE(_ifq, _m, _qlen, _age) do {		\
	(_m)->m_nextpkt = NULL;					\
	if ((_ifq)->ifq_tail != NULL) { 			\
		_age -= M_AGE_GET((_ifq)->ifq_tail);		\
		(_ifq)->ifq_tail->m_nextpkt = (_m);		\
	} else { 						\
		(_ifq)->ifq_head = (_m); 			\
	}							\
	M_AGE_SET(_m, _age);					\
	(_ifq)->ifq_tail = (_m); 				\
	(_qlen) = ++(_ifq)->ifq_len; 				\
} while (0)

/*
 * Per-node power-save queue definitions. 
 */
#define	IEEE80211_NODE_SAVEQ_INIT(_ni, _name) do {		\
	mtx_init(&(_ni)->ni_savedq.ifq_mtx, _name, "802.11 ps queue", MTX_DEF);\
	(_ni)->ni_savedq.ifq_maxlen = IEEE80211_PS_MAX_QUEUE;	\
} while (0)
#define	IEEE80211_NODE_SAVEQ_DESTROY(_ni) \
	mtx_destroy(&(_ni)->ni_savedq.ifq_mtx)
#define	IEEE80211_NODE_SAVEQ_QLEN(_ni) \
	_IF_QLEN(&(_ni)->ni_savedq)
#define	IEEE80211_NODE_SAVEQ_LOCK(_ni) do {	\
	IF_LOCK(&(_ni)->ni_savedq);				\
} while (0)
#define	IEEE80211_NODE_SAVEQ_UNLOCK(_ni) do {	\
	IF_UNLOCK(&(_ni)->ni_savedq);				\
} while (0)
#define	IEEE80211_NODE_SAVEQ_DEQUEUE(_ni, _m, _qlen) do {	\
	IEEE80211_NODE_SAVEQ_LOCK(_ni);				\
	_IF_DEQUEUE(&(_ni)->ni_savedq, _m);			\
	(_qlen) = IEEE80211_NODE_SAVEQ_QLEN(_ni);		\
	IEEE80211_NODE_SAVEQ_UNLOCK(_ni);			\
} while (0)
#define	IEEE80211_NODE_SAVEQ_DRAIN(_ni, _qlen) do {		\
	IEEE80211_NODE_SAVEQ_LOCK(_ni);				\
	(_qlen) = IEEE80211_NODE_SAVEQ_QLEN(_ni);		\
	_IF_DRAIN(&(_ni)->ni_savedq);				\
	IEEE80211_NODE_SAVEQ_UNLOCK(_ni);			\
} while (0)
/* XXX could be optimized */
#define	_IEEE80211_NODE_SAVEQ_DEQUEUE_HEAD(_ni, _m) do {	\
	_IF_DEQUEUE(&(_ni)->ni_savedq, m);			\
} while (0)
#define	_IEEE80211_NODE_SAVEQ_ENQUEUE(_ni, _m, _qlen, _age) do {\
	_AGEQ_ENQUEUE(&ni->ni_savedq, _m, _qlen, _age);		\
} while (0)

#define	IEEE80211_TAPQ_INIT(_tap) do {				\
	mtx_init(&(tap)->txa_q.ifq_mtx, "ampdu tx queue", NULL, MTX_DEF); \
	(_tap)->txa_q.ifq_maxlen = IEEE80211_AGGR_BAWMAX;	\
} while (0)
#define	IEEE80211_TAPQ_DESTROY(_tap) \
	mtx_destroy(&(_tap)->txa_q.ifq_mtx)

#define	IEEE80211_TAPQ_INIT(_tap) do {				\
	mtx_init(&(tap)->txa_q.ifq_mtx, "ampdu tx queue", NULL, MTX_DEF); \
	(_tap)->txa_q.ifq_maxlen = IEEE80211_AGGR_BAWMAX;	\
} while (0)
#define	IEEE80211_TAPQ_DESTROY(_tap) \
	mtx_destroy(&(_tap)->txa_q.ifq_mtx)

#ifndef IF_PREPEND_LIST
#define _IF_PREPEND_LIST(ifq, mhead, mtail, mcount) do {	\
	(mtail)->m_nextpkt = (ifq)->ifq_head;			\
	if ((ifq)->ifq_tail == NULL)				\
		(ifq)->ifq_tail = (mtail);			\
	(ifq)->ifq_head = (mhead);				\
	(ifq)->ifq_len += (mcount);				\
} while (0)
#define IF_PREPEND_LIST(ifq, mhead, mtail, mcount) do {		\
	IF_LOCK(ifq);						\
	_IF_PREPEND_LIST(ifq, mhead, mtail, mcount);		\
	IF_UNLOCK(ifq);						\
} while (0)
#endif /* IF_PREPEND_LIST */

/* XXX temporary */
#define	IEEE80211_NODE_WDSQ_INIT(_ni, _name) do {		\
	mtx_init(&(_ni)->ni_wdsq.ifq_mtx, _name, "802.11 wds queue", MTX_DEF);\
	(_ni)->ni_wdsq.ifq_maxlen = IEEE80211_PS_MAX_QUEUE;	\
} while (0)
#define	IEEE80211_NODE_WDSQ_DESTROY(_ni) do { \
	mtx_destroy(&(_ni)->ni_wdsq.ifq_mtx); \
} while (0)
#define	IEEE80211_NODE_WDSQ_QLEN(_ni)	_IF_QLEN(&(_ni)->ni_wdsq)
#define	IEEE80211_NODE_WDSQ_LOCK(_ni)	IF_LOCK(&(_ni)->ni_wdsq)
#define	IEEE80211_NODE_WDSQ_UNLOCK(_ni)	IF_UNLOCK(&(_ni)->ni_wdsq)
#define	_IEEE80211_NODE_WDSQ_DEQUEUE_HEAD(_ni, _m) do {		\
	_IF_DEQUEUE(&(_ni)->ni_wdsq, m);			\
} while (0)
#define	_IEEE80211_NODE_WDSQ_ENQUEUE(_ni, _m, _qlen, _age) do {	\
	_AGEQ_ENQUEUE(&ni->ni_wdsq, _m, _qlen, _age);		\
} while (0)

/*
 * 802.1x MAC ACL database locking definitions.
 */
typedef struct mtx acl_lock_t;
#define	ACL_LOCK_INIT(_as, _name) \
	mtx_init(&(_as)->as_lock, _name, "802.11 ACL", MTX_DEF)
#define	ACL_LOCK_DESTROY(_as)		mtx_destroy(&(_as)->as_lock)
#define	ACL_LOCK(_as)			mtx_lock(&(_as)->as_lock)
#define	ACL_UNLOCK(_as)			mtx_unlock(&(_as)->as_lock)
#define	ACL_LOCK_ASSERT(_as) \
	mtx_assert((&(_as)->as_lock), MA_OWNED)

/*
 * Node reference counting definitions.
 *
 * ieee80211_node_initref	initialize the reference count to 1
 * ieee80211_node_incref	add a reference
 * ieee80211_node_decref	remove a reference
 * ieee80211_node_dectestref	remove a reference and return 1 if this
 *				is the last reference, otherwise 0
 * ieee80211_node_refcnt	reference count for printing (only)
 */
#include <machine/atomic.h>

#define ieee80211_node_initref(_ni) \
	do { ((_ni)->ni_refcnt = 1); } while (0)
#define ieee80211_node_incref(_ni) \
	atomic_add_int(&(_ni)->ni_refcnt, 1)
#define	ieee80211_node_decref(_ni) \
	atomic_subtract_int(&(_ni)->ni_refcnt, 1)
struct ieee80211_node;
int	ieee80211_node_dectestref(struct ieee80211_node *ni);
#define	ieee80211_node_refcnt(_ni)	(_ni)->ni_refcnt

struct ifqueue;
struct ieee80211vap;
void	ieee80211_drain_ifq(struct ifqueue *);
void	ieee80211_flush_ifq(struct ifqueue *, struct ieee80211vap *);

void	ieee80211_vap_destroy(struct ieee80211vap *);

#define	IFNET_IS_UP_RUNNING(_ifp) \
	(((_ifp)->if_flags & IFF_UP) && \
	 ((_ifp)->if_drv_flags & IFF_DRV_RUNNING))

#define	msecs_to_ticks(ms)	(((ms)*hz)/1000)
<<<<<<< HEAD
#define	ticks_to_msecs(t)	((t) / hz)
=======
#define	ticks_to_msecs(t)	(1000*(t) / hz)
#define	ticks_to_secs(t)	((t) / hz)
>>>>>>> 3569e353
#define time_after(a,b) 	((long)(b) - (long)(a) < 0)
#define time_before(a,b)	time_after(b,a)
#define time_after_eq(a,b)	((long)(a) - (long)(b) >= 0)
#define time_before_eq(a,b)	time_after_eq(b,a)

#define	memmove(dst, src, n)	ovbcopy(src, dst, n)

struct mbuf *ieee80211_getmgtframe(uint8_t **frm, int headroom, int pktlen);

/* tx path usage */
#define	M_LINK0		M_PROTO1		/* WEP requested */
#define	M_WDS		M_PROTO2		/* WDS frame */
#define	M_EAPOL		M_PROTO3		/* PAE/EAPOL frame */
#define	M_PWR_SAV	M_PROTO4		/* bypass PS handling */
#define	M_MORE_DATA	M_PROTO5		/* more data frames to follow */
#define	M_FF		M_PROTO6		/* fast frame */
#define	M_TXCB		M_PROTO7		/* do tx complete callback */
#define	M_80211_TX \
<<<<<<< HEAD
	(M_LINK0|M_WME_AC_MASK|M_PWR_SAV|M_MORE_DATA|M_FF|M_TXCB)
=======
	(M_LINK0|M_WDS|M_EAPOL|M_PWR_SAV|M_MORE_DATA|M_FF|M_TXCB)
>>>>>>> 3569e353

/* rx path usage */
#define	M_AMPDU		M_PROTO1		/* A-MPDU processing done */
#define	M_WEP		M_PROTO2		/* WEP done by hardware */
#define	M_80211_RX	(M_AMPDU|M_WEP)
/*
 * Store WME access control bits in the vlan tag.
 * This is safe since it's done after the packet is classified
 * (where we use any previous tag) and because it's passed
 * directly in to the driver and there's no chance someone
 * else will clobber them on us.
 */
#define	M_WME_SETAC(m, ac) \
	((m)->m_pkthdr.ether_vtag = (ac))
#define	M_WME_GETAC(m)	((m)->m_pkthdr.ether_vtag)

/*
 * Mbufs on the power save queue are tagged with an age and
 * timed out.  We reuse the hardware checksum field in the
 * mbuf packet header to store this data.
 */
#define	M_AGE_SET(m,v)		(m->m_pkthdr.csum_data = v)
#define	M_AGE_GET(m)		(m->m_pkthdr.csum_data)
#define	M_AGE_SUB(m,adj)	(m->m_pkthdr.csum_data -= adj)

#define	MTAG_ABI_NET80211	1132948340	/* net80211 ABI */

struct ieee80211_cb {
	void	(*func)(struct ieee80211_node *, void *, int status);
	void	*arg;
};
#define	NET80211_TAG_CALLBACK	0	/* xmit complete callback */
int	ieee80211_add_callback(struct mbuf *m,
		void (*func)(struct ieee80211_node *, void *, int), void *arg);
void	ieee80211_process_callback(struct ieee80211_node *, struct mbuf *, int);

void	get_random_bytes(void *, size_t);

struct ieee80211com;

void	ieee80211_sysctl_attach(struct ieee80211com *);
void	ieee80211_sysctl_detach(struct ieee80211com *);
void	ieee80211_sysctl_vattach(struct ieee80211vap *);
void	ieee80211_sysctl_vdetach(struct ieee80211vap *);

void	ieee80211_load_module(const char *);

/*
 * A "policy module" is an adjunct module to net80211 that provides
 * functionality that typically includes policy decisions.  This
 * modularity enables extensibility and vendor-supplied functionality.
 */
#define	_IEEE80211_POLICY_MODULE(policy, name, version)			\
typedef void (*policy##_setup)(int);					\
SET_DECLARE(policy##_set, policy##_setup);				\
static int								\
wlan_##name##_modevent(module_t mod, int type, void *unused)		\
{									\
	policy##_setup * const *iter, f;				\
	switch (type) {							\
	case MOD_LOAD:							\
		SET_FOREACH(iter, policy##_set) {			\
			f = (void*) *iter;				\
			f(type);					\
		}							\
		return 0;						\
	case MOD_UNLOAD:						\
	case MOD_QUIESCE:						\
		if (nrefs) {						\
			printf("wlan_##name: still in use (%u dynamic refs)\n",\
				nrefs);					\
			return EBUSY;					\
		}							\
		if (type == MOD_UNLOAD) {				\
			SET_FOREACH(iter, policy##_set) {		\
				f = (void*) *iter;			\
				f(type);				\
			}						\
		}							\
		return 0;						\
	}								\
	return EINVAL;							\
}									\
static moduledata_t name##_mod = {					\
	"wlan_" #name,							\
	wlan_##name##_modevent,						\
	0								\
};									\
DECLARE_MODULE(wlan_##name, name##_mod, SI_SUB_DRIVERS, SI_ORDER_FIRST);\
MODULE_VERSION(wlan_##name, version);					\
MODULE_DEPEND(wlan_##name, wlan, 1, 1, 1)

/*
 * Crypto modules implement cipher support.
 */
#define	IEEE80211_CRYPTO_MODULE(name, version)				\
_IEEE80211_POLICY_MODULE(crypto, name, version);			\
static void								\
name##_modevent(int type)						\
{									\
	if (type == MOD_LOAD)						\
		ieee80211_crypto_register(&name);			\
	else								\
		ieee80211_crypto_unregister(&name);			\
}									\
TEXT_SET(crypto##_set, name##_modevent)

/*
 * Scanner modules provide scanning policy.
 */
#define	IEEE80211_SCANNER_MODULE(name, version)				\
	_IEEE80211_POLICY_MODULE(scanner, name, version)

#define	IEEE80211_SCANNER_ALG(name, alg, v)				\
static void								\
name##_modevent(int type)						\
{									\
	if (type == MOD_LOAD)						\
		ieee80211_scanner_register(alg, &v);			\
	else								\
		ieee80211_scanner_unregister(alg, &v);			\
}									\
TEXT_SET(scanner_set, name##_modevent);					\

/*
 * ACL modules implement acl policy.
 */
#define	IEEE80211_ACL_MODULE(name, alg, version)			\
_IEEE80211_POLICY_MODULE(acl, name, version);				\
static void								\
alg##_modevent(int type)						\
{									\
	if (type == MOD_LOAD)						\
		ieee80211_aclator_register(&alg);			\
	else								\
		ieee80211_aclator_unregister(&alg);			\
}									\
TEXT_SET(acl_set, alg##_modevent);					\

/*
 * Authenticator modules handle 802.1x/WPA authentication.
 */
#define	IEEE80211_AUTH_MODULE(name, version)				\
	_IEEE80211_POLICY_MODULE(auth, name, version)

#define	IEEE80211_AUTH_ALG(name, alg, v)				\
static void								\
name##_modevent(int type)						\
{									\
	if (type == MOD_LOAD)						\
		ieee80211_authenticator_register(alg, &v);		\
	else								\
		ieee80211_authenticator_unregister(alg);		\
}									\
TEXT_SET(auth_set, name##_modevent)

/*
 * Rate control modules provide tx rate control support.
 */
#define	IEEE80211_RATE_MODULE(alg, version)				\
_IEEE80211_POLICY_MODULE(rate, alg, version);				\
static void								\
alg##_modevent(int type)						\
{									\
	/* XXX nothing to do until the rate control framework arrives */\
}									\
TEXT_SET(rate##_set, alg##_modevent)
#endif /* _KERNEL */

/* XXX this stuff belongs elsewhere */
/*
 * Message formats for messages from the net80211 layer to user
 * applications via the routing socket.  These messages are appended
 * to an if_announcemsghdr structure.
 */
struct ieee80211_join_event {
	uint8_t		iev_addr[6];
};

struct ieee80211_leave_event {
	uint8_t		iev_addr[6];
};

struct ieee80211_replay_event {
	uint8_t		iev_src[6];	/* src MAC */
	uint8_t		iev_dst[6];	/* dst MAC */
	uint8_t		iev_cipher;	/* cipher type */
	uint8_t		iev_keyix;	/* key id/index */
	uint64_t	iev_keyrsc;	/* RSC from key */
	uint64_t	iev_rsc;	/* RSC from frame */
};

struct ieee80211_michael_event {
	uint8_t		iev_src[6];	/* src MAC */
	uint8_t		iev_dst[6];	/* dst MAC */
	uint8_t		iev_cipher;	/* cipher type */
	uint8_t		iev_keyix;	/* key id/index */
};

struct ieee80211_wds_event {
	uint8_t		iev_addr[6];
};

struct ieee80211_csa_event {
	uint32_t	iev_flags;	/* channel flags */
	uint16_t	iev_freq;	/* setting in Mhz */
	uint8_t		iev_ieee;	/* IEEE channel number */
	uint8_t		iev_mode;	/* CSA mode */
	uint8_t		iev_count;	/* CSA count */
};

struct ieee80211_cac_event {
	uint32_t	iev_flags;	/* channel flags */
	uint16_t	iev_freq;	/* setting in Mhz */
	uint8_t		iev_ieee;	/* IEEE channel number */
	/* XXX timestamp? */
	uint8_t		iev_type;	/* IEEE80211_NOTIFY_CAC_* */
};

struct ieee80211_radar_event {
	uint32_t	iev_flags;	/* channel flags */
	uint16_t	iev_freq;	/* setting in Mhz */
	uint8_t		iev_ieee;	/* IEEE channel number */
	/* XXX timestamp? */
};

struct ieee80211_auth_event {
	uint8_t		iev_addr[6];
};

struct ieee80211_deauth_event {
	uint8_t		iev_addr[6];
};

struct ieee80211_country_event {
	uint8_t		iev_addr[6];
	uint8_t		iev_cc[2];	/* ISO country code */
};

struct ieee80211_radio_event {
	uint8_t		iev_state;	/* 1 on, 0 off */
};

#define	RTM_IEEE80211_ASSOC	100	/* station associate (bss mode) */
#define	RTM_IEEE80211_REASSOC	101	/* station re-associate (bss mode) */
#define	RTM_IEEE80211_DISASSOC	102	/* station disassociate (bss mode) */
#define	RTM_IEEE80211_JOIN	103	/* station join (ap mode) */
#define	RTM_IEEE80211_LEAVE	104	/* station leave (ap mode) */
#define	RTM_IEEE80211_SCAN	105	/* scan complete, results available */
#define	RTM_IEEE80211_REPLAY	106	/* sequence counter replay detected */
#define	RTM_IEEE80211_MICHAEL	107	/* Michael MIC failure detected */
#define	RTM_IEEE80211_REJOIN	108	/* station re-associate (ap mode) */
#define	RTM_IEEE80211_WDS	109	/* WDS discovery (ap mode) */
#define	RTM_IEEE80211_CSA	110	/* Channel Switch Announcement event */
#define	RTM_IEEE80211_RADAR	111	/* radar event */
#define	RTM_IEEE80211_CAC	112	/* Channel Availability Check event */
#define	RTM_IEEE80211_DEAUTH	113	/* station deauthenticate */
#define	RTM_IEEE80211_AUTH	114	/* station authenticate (ap mode) */
#define	RTM_IEEE80211_COUNTRY	115	/* discovered country code (sta mode) */
#define	RTM_IEEE80211_RADIO	116	/* RF kill switch state change */

/*
 * Structure prepended to raw packets sent through the bpf
 * interface when set to DLT_IEEE802_11_RADIO.  This allows
 * user applications to specify pretty much everything in
 * an Atheros tx descriptor.  XXX need to generalize.
 *
 * XXX cannot be more than 14 bytes as it is copied to a sockaddr's
 * XXX sa_data area.
 */
struct ieee80211_bpf_params {
	uint8_t		ibp_vers;	/* version */
#define	IEEE80211_BPF_VERSION	0
	uint8_t		ibp_len;	/* header length in bytes */
	uint8_t		ibp_flags;
#define	IEEE80211_BPF_SHORTPRE	0x01	/* tx with short preamble */
#define	IEEE80211_BPF_NOACK	0x02	/* tx with no ack */
#define	IEEE80211_BPF_CRYPTO	0x04	/* tx with h/w encryption */
#define	IEEE80211_BPF_FCS	0x10	/* frame incldues FCS */
#define	IEEE80211_BPF_DATAPAD	0x20	/* frame includes data padding */
#define	IEEE80211_BPF_RTS	0x40	/* tx with RTS/CTS */
#define	IEEE80211_BPF_CTS	0x80	/* tx with CTS only */
	uint8_t		ibp_pri;	/* WME/WMM AC+tx antenna */
	uint8_t		ibp_try0;	/* series 1 try count */
	uint8_t		ibp_rate0;	/* series 1 IEEE tx rate */
	uint8_t		ibp_power;	/* tx power (device units) */
	uint8_t		ibp_ctsrate;	/* IEEE tx rate for CTS */
	uint8_t		ibp_try1;	/* series 2 try count */
	uint8_t		ibp_rate1;	/* series 2 IEEE tx rate */
	uint8_t		ibp_try2;	/* series 3 try count */
	uint8_t		ibp_rate2;	/* series 3 IEEE tx rate */
	uint8_t		ibp_try3;	/* series 4 try count */
	uint8_t		ibp_rate3;	/* series 4 IEEE tx rate */
};
#endif /* _NET80211_IEEE80211_FREEBSD_H_ */<|MERGE_RESOLUTION|>--- conflicted
+++ resolved
@@ -36,15 +36,21 @@
 /*
  * Common state locking definitions.
  */
-typedef struct mtx ieee80211_com_lock_t;
-#define	IEEE80211_LOCK_INIT(_ic, _name) \
-	mtx_init(&(_ic)->ic_comlock, _name, "802.11 com lock", \
-	    MTX_DEF | MTX_RECURSE)
-#define	IEEE80211_LOCK_DESTROY(_ic) mtx_destroy(&(_ic)->ic_comlock)
-#define	IEEE80211_LOCK(_ic)	   mtx_lock(&(_ic)->ic_comlock)
-#define	IEEE80211_UNLOCK(_ic)	   mtx_unlock(&(_ic)->ic_comlock)
+typedef struct {
+	char		name[16];		/* e.g. "ath0_com_lock" */
+	struct mtx	mtx;
+} ieee80211_com_lock_t;
+#define	IEEE80211_LOCK_INIT(_ic, _name) do {				\
+	ieee80211_com_lock_t *cl = &(_ic)->ic_comlock;			\
+	snprintf(cl->name, sizeof(cl->name), "%s_com_lock", _name);	\
+	mtx_init(&cl->mtx, cl->name, NULL, MTX_DEF | MTX_RECURSE);	\
+} while (0)
+#define	IEEE80211_LOCK_OBJ(_ic)	(&(_ic)->ic_comlock.mtx)
+#define	IEEE80211_LOCK_DESTROY(_ic) mtx_destroy(IEEE80211_LOCK_OBJ(_ic))
+#define	IEEE80211_LOCK(_ic)	   mtx_lock(IEEE80211_LOCK_OBJ(_ic))
+#define	IEEE80211_UNLOCK(_ic)	   mtx_unlock(IEEE80211_LOCK_OBJ(_ic))
 #define	IEEE80211_LOCK_ASSERT(_ic) \
-	mtx_assert(&(_ic)->ic_comlock, MA_OWNED)
+	mtx_assert(IEEE80211_LOCK_OBJ(_ic), MA_OWNED)
 
 /*
  * Node locking definitions.
@@ -56,18 +62,19 @@
 #define	IEEE80211_NODE_LOCK_INIT(_nt, _name) do {			\
 	ieee80211_node_lock_t *nl = &(_nt)->nt_nodelock;		\
 	snprintf(nl->name, sizeof(nl->name), "%s_node_lock", _name);	\
-	mtx_init(&nl->mtx, NULL, nl->name, MTX_DEF | MTX_RECURSE);	\
-} while (0)
+	mtx_init(&nl->mtx, nl->name, NULL, MTX_DEF | MTX_RECURSE);	\
+} while (0)
+#define	IEEE80211_NODE_LOCK_OBJ(_nt)	(&(_nt)->nt_nodelock.mtx)
 #define	IEEE80211_NODE_LOCK_DESTROY(_nt) \
-	mtx_destroy(&(_nt)->nt_nodelock.mtx)
+	mtx_destroy(IEEE80211_NODE_LOCK_OBJ(_nt))
 #define	IEEE80211_NODE_LOCK(_nt) \
-	mtx_lock(&(_nt)->nt_nodelock.mtx)
+	mtx_lock(IEEE80211_NODE_LOCK_OBJ(_nt))
 #define	IEEE80211_NODE_IS_LOCKED(_nt) \
-	mtx_owned(&(_nt)->nt_nodelock.mtx)
+	mtx_owned(IEEE80211_NODE_LOCK_OBJ(_nt))
 #define	IEEE80211_NODE_UNLOCK(_nt) \
-	mtx_unlock(&(_nt)->nt_nodelock.mtx)
+	mtx_unlock(IEEE80211_NODE_LOCK_OBJ(_nt))
 #define	IEEE80211_NODE_LOCK_ASSERT(_nt)	\
-	mtx_assert(&(_nt)->nt_nodelock.mtx, MA_OWNED)
+	mtx_assert(IEEE80211_NODE_LOCK_OBJ(_nt), MA_OWNED)
 
 /*
  * Node table iteration locking definitions; this protects the
@@ -81,19 +88,20 @@
 #define	IEEE80211_NODE_ITERATE_LOCK_INIT(_nt, _name) do {		\
 	ieee80211_scan_lock_t *sl = &(_nt)->nt_scanlock;		\
 	snprintf(sl->name, sizeof(sl->name), "%s_scan_lock", _name);	\
-	mtx_init(&sl->mtx, NULL, sl->name, MTX_DEF);			\
-} while (0)
+	mtx_init(&sl->mtx, sl->name, NULL, MTX_DEF);			\
+} while (0)
+#define	IEEE80211_NODE_ITERATE_LOCK_OBJ(_nt)	(&(_nt)->nt_scanlock.mtx)
 #define	IEEE80211_NODE_ITERATE_LOCK_DESTROY(_nt) \
-	mtx_destroy(&(_nt)->nt_scanlock.mtx)
+	mtx_destroy(IEEE80211_NODE_ITERATE_LOCK_OBJ(_nt))
 #define	IEEE80211_NODE_ITERATE_LOCK(_nt) \
-	mtx_lock(&(_nt)->nt_scanlock.mtx)
+	mtx_lock(IEEE80211_NODE_ITERATE_LOCK_OBJ(_nt))
 #define	IEEE80211_NODE_ITERATE_UNLOCK(_nt) \
-	mtx_unlock(&(_nt)->nt_scanlock.mtx)
+	mtx_unlock(IEEE80211_NODE_ITERATE_LOCK_OBJ(_nt))
 
 #define	_AGEQ_ENQUEUE(_ifq, _m, _qlen, _age) do {		\
 	(_m)->m_nextpkt = NULL;					\
 	if ((_ifq)->ifq_tail != NULL) { 			\
-		_age -= M_AGE_GET((_ifq)->ifq_tail);		\
+		_age -= M_AGE_GET((_ifq)->ifq_head);		\
 		(_ifq)->ifq_tail->m_nextpkt = (_m);		\
 	} else { 						\
 		(_ifq)->ifq_head = (_m); 			\
@@ -104,55 +112,14 @@
 } while (0)
 
 /*
- * Per-node power-save queue definitions. 
- */
-#define	IEEE80211_NODE_SAVEQ_INIT(_ni, _name) do {		\
-	mtx_init(&(_ni)->ni_savedq.ifq_mtx, _name, "802.11 ps queue", MTX_DEF);\
-	(_ni)->ni_savedq.ifq_maxlen = IEEE80211_PS_MAX_QUEUE;	\
-} while (0)
-#define	IEEE80211_NODE_SAVEQ_DESTROY(_ni) \
-	mtx_destroy(&(_ni)->ni_savedq.ifq_mtx)
-#define	IEEE80211_NODE_SAVEQ_QLEN(_ni) \
-	_IF_QLEN(&(_ni)->ni_savedq)
-#define	IEEE80211_NODE_SAVEQ_LOCK(_ni) do {	\
-	IF_LOCK(&(_ni)->ni_savedq);				\
-} while (0)
-#define	IEEE80211_NODE_SAVEQ_UNLOCK(_ni) do {	\
-	IF_UNLOCK(&(_ni)->ni_savedq);				\
-} while (0)
-#define	IEEE80211_NODE_SAVEQ_DEQUEUE(_ni, _m, _qlen) do {	\
-	IEEE80211_NODE_SAVEQ_LOCK(_ni);				\
-	_IF_DEQUEUE(&(_ni)->ni_savedq, _m);			\
-	(_qlen) = IEEE80211_NODE_SAVEQ_QLEN(_ni);		\
-	IEEE80211_NODE_SAVEQ_UNLOCK(_ni);			\
-} while (0)
-#define	IEEE80211_NODE_SAVEQ_DRAIN(_ni, _qlen) do {		\
-	IEEE80211_NODE_SAVEQ_LOCK(_ni);				\
-	(_qlen) = IEEE80211_NODE_SAVEQ_QLEN(_ni);		\
-	_IF_DRAIN(&(_ni)->ni_savedq);				\
-	IEEE80211_NODE_SAVEQ_UNLOCK(_ni);			\
-} while (0)
-/* XXX could be optimized */
-#define	_IEEE80211_NODE_SAVEQ_DEQUEUE_HEAD(_ni, _m) do {	\
-	_IF_DEQUEUE(&(_ni)->ni_savedq, m);			\
-} while (0)
-#define	_IEEE80211_NODE_SAVEQ_ENQUEUE(_ni, _m, _qlen, _age) do {\
-	_AGEQ_ENQUEUE(&ni->ni_savedq, _m, _qlen, _age);		\
-} while (0)
-
-#define	IEEE80211_TAPQ_INIT(_tap) do {				\
-	mtx_init(&(tap)->txa_q.ifq_mtx, "ampdu tx queue", NULL, MTX_DEF); \
-	(_tap)->txa_q.ifq_maxlen = IEEE80211_AGGR_BAWMAX;	\
-} while (0)
-#define	IEEE80211_TAPQ_DESTROY(_tap) \
-	mtx_destroy(&(_tap)->txa_q.ifq_mtx)
-
-#define	IEEE80211_TAPQ_INIT(_tap) do {				\
-	mtx_init(&(tap)->txa_q.ifq_mtx, "ampdu tx queue", NULL, MTX_DEF); \
-	(_tap)->txa_q.ifq_maxlen = IEEE80211_AGGR_BAWMAX;	\
-} while (0)
-#define	IEEE80211_TAPQ_DESTROY(_tap) \
-	mtx_destroy(&(_tap)->txa_q.ifq_mtx)
+ * Power-save queue definitions. 
+ */
+typedef struct mtx ieee80211_psq_lock_t;
+#define	IEEE80211_PSQ_INIT(_psq, _name) \
+	mtx_init(&(_psq)->psq_lock, _name, "802.11 ps q", MTX_DEF);
+#define	IEEE80211_PSQ_DESTROY(_psq)	mtx_destroy(&(_psq)->psq_lock)
+#define	IEEE80211_PSQ_LOCK(_psq)	mtx_lock(&(_psq)->psq_lock)
+#define	IEEE80211_PSQ_UNLOCK(_psq)	mtx_unlock(&(_psq)->psq_lock)
 
 #ifndef IF_PREPEND_LIST
 #define _IF_PREPEND_LIST(ifq, mhead, mtail, mcount) do {	\
@@ -233,12 +200,8 @@
 	 ((_ifp)->if_drv_flags & IFF_DRV_RUNNING))
 
 #define	msecs_to_ticks(ms)	(((ms)*hz)/1000)
-<<<<<<< HEAD
-#define	ticks_to_msecs(t)	((t) / hz)
-=======
 #define	ticks_to_msecs(t)	(1000*(t) / hz)
 #define	ticks_to_secs(t)	((t) / hz)
->>>>>>> 3569e353
 #define time_after(a,b) 	((long)(b) - (long)(a) < 0)
 #define time_before(a,b)	time_after(b,a)
 #define time_after_eq(a,b)	((long)(a) - (long)(b) >= 0)
@@ -249,24 +212,24 @@
 struct mbuf *ieee80211_getmgtframe(uint8_t **frm, int headroom, int pktlen);
 
 /* tx path usage */
-#define	M_LINK0		M_PROTO1		/* WEP requested */
+#define	M_ENCAP		M_PROTO1		/* 802.11 encap done */
 #define	M_WDS		M_PROTO2		/* WDS frame */
 #define	M_EAPOL		M_PROTO3		/* PAE/EAPOL frame */
 #define	M_PWR_SAV	M_PROTO4		/* bypass PS handling */
 #define	M_MORE_DATA	M_PROTO5		/* more data frames to follow */
 #define	M_FF		M_PROTO6		/* fast frame */
 #define	M_TXCB		M_PROTO7		/* do tx complete callback */
+#define	M_AMPDU_MPDU	M_PROTO8		/* ok for A-MPDU aggregation */
 #define	M_80211_TX \
-<<<<<<< HEAD
-	(M_LINK0|M_WME_AC_MASK|M_PWR_SAV|M_MORE_DATA|M_FF|M_TXCB)
-=======
-	(M_LINK0|M_WDS|M_EAPOL|M_PWR_SAV|M_MORE_DATA|M_FF|M_TXCB)
->>>>>>> 3569e353
+	(M_ENCAP|M_WDS|M_EAPOL|M_PWR_SAV|M_MORE_DATA|M_FF|M_TXCB|M_AMPDU_MPDU)
 
 /* rx path usage */
-#define	M_AMPDU		M_PROTO1		/* A-MPDU processing done */
+#define	M_AMPDU		M_PROTO1		/* A-MPDU subframe */
 #define	M_WEP		M_PROTO2		/* WEP done by hardware */
-#define	M_80211_RX	(M_AMPDU|M_WEP)
+#if 0
+#define	M_AMPDU_MPDU	M_PROTO8		/* A-MPDU re-order done */
+#endif
+#define	M_80211_RX	(M_AMPDU|M_WEP|M_AMPDU_MPDU)
 /*
  * Store WME access control bits in the vlan tag.
  * This is safe since it's done after the packet is classified
