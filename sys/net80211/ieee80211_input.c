--- conflicted
+++ resolved
@@ -1,6 +1,6 @@
 /*-
  * Copyright (c) 2001 Atsushi Onoe
- * Copyright (c) 2002-2008 Sam Leffler, Errno Consulting
+ * Copyright (c) 2002-2009 Sam Leffler, Errno Consulting
  * All rights reserved.
  *
  * Redistribution and use in source and binary forms, with or without
@@ -215,64 +215,10 @@
 	/* clear driver/net80211 flags before passing up */
 	m->m_flags &= ~M_80211_RX;
 
-<<<<<<< HEAD
-	/* perform as a bridge within the AP */
-	if (ic->ic_opmode == IEEE80211_M_HOSTAP &&
-	    (ic->ic_flags & IEEE80211_F_NOBRIDGE) == 0) {
-		struct mbuf *m1 = NULL;
-
-		if (m->m_flags & M_MCAST) {
-			m1 = m_dup(m, M_DONTWAIT);
-			if (m1 == NULL)
-				ifp->if_oerrors++;
-			else
-				m1->m_flags |= M_MCAST;
-		} else {
-			/*
-			 * Check if the destination is known; if so
-			 * and the port is authorized dispatch directly.
-			 */
-			struct ieee80211_node *sta =
-			    ieee80211_find_node(&ic->ic_sta, eh->ether_dhost);
-			if (sta != NULL) {
-				if (ieee80211_node_is_authorized(sta)) {
-					/*
-					 * Beware of sending to ourself; this
-					 * needs to happen via the normal
-					 * input path.
-					 */
-					if (sta != ic->ic_bss) {
-						m1 = m;
-						m = NULL;
-					}
-				} else {
-					ic->ic_stats.is_rx_unauth++;
-					IEEE80211_NODE_STAT(sta, rx_unauth);
-				}
-				ieee80211_free_node(sta);
-			}
-		}
-		if (m1 != NULL) {
-			int error;
-
-			/* XXX does not work well with WME */
-			IFQ_HANDOFF(ifp, m1, error);
-		}
-	}
-	if (m != NULL) {
-		m->m_pkthdr.rcvif = ifp;
-		if (ni->ni_vlan != 0) {
-			/* attach vlan tag */
-			m->m_pkthdr.ether_vtag = ni->ni_vlan;
-			m->m_flags |= M_VLANTAG;
-		}
-		(*ifp->if_input)(ifp, m);
-=======
 	if (ni->ni_vlan != 0) {
 		/* attach vlan tag */
 		m->m_pkthdr.ether_vtag = ni->ni_vlan;
 		m->m_flags |= M_VLANTAG;
->>>>>>> 3569e353
 	}
 	ifp->if_input(ifp, m);
 }
@@ -293,7 +239,10 @@
 	llc = (struct llc *)(mtod(m, caddr_t) + hdrlen);
 	if (llc->llc_dsap == LLC_SNAP_LSAP && llc->llc_ssap == LLC_SNAP_LSAP &&
 	    llc->llc_control == LLC_UI && llc->llc_snap.org_code[0] == 0 &&
-	    llc->llc_snap.org_code[1] == 0 && llc->llc_snap.org_code[2] == 0) {
+	    llc->llc_snap.org_code[1] == 0 && llc->llc_snap.org_code[2] == 0 &&
+	    /* NB: preserve AppleTalk frames that have a native SNAP hdr */
+	    !(llc->llc_snap.ether_type == htons(ETHERTYPE_AARP) ||
+	      llc->llc_snap.ether_type == htons(ETHERTYPE_IPX))) {
 		m_adj(m, hdrlen + sizeof(struct llc) - sizeof(*eh));
 		llc = NULL;
 	} else {
@@ -550,7 +499,7 @@
 ieee80211_alloc_challenge(struct ieee80211_node *ni)
 {
 	if (ni->ni_challenge == NULL)
-		MALLOC(ni->ni_challenge, uint32_t*, IEEE80211_CHALLENGE_LEN,
+		ni->ni_challenge = (uint32_t *) malloc(IEEE80211_CHALLENGE_LEN,
 		    M_80211_NODE, M_NOWAIT);
 	if (ni->ni_challenge == NULL) {
 		IEEE80211_NOTE(ni->ni_vap,
@@ -654,6 +603,7 @@
 			break;
 		case IEEE80211_ELEMID_IBSSPARMS:
 		case IEEE80211_ELEMID_CFPARMS:
+		case IEEE80211_ELEMID_PWRCNSTR:
 			/* NB: avoid debugging complaints */
 			break;
 		case IEEE80211_ELEMID_XRATES:
@@ -685,6 +635,10 @@
 				scan->wme = frm;
 			else if (isatherosoui(frm))
 				scan->ath = frm;
+#ifdef IEEE80211_SUPPORT_TDMA
+			else if (istdmaoui(frm))
+				scan->tdma = frm;
+#endif
 			else if (vap->iv_flags_ext & IEEE80211_FEXT_HTCOMPAT) {
 				/*
 				 * Accept pre-draft HT ie's if the
@@ -721,417 +675,8 @@
 		    IEEE80211_RATE_MAXSIZE - scan->rates[1],
 		    scan->status |= IEEE80211_BPARSE_XRATES_INVALID);
 	}
-<<<<<<< HEAD
-}
-
-/*
- * Convert a WPA cipher selector OUI to an internal
- * cipher algorithm.  Where appropriate we also
- * record any key length.
- */
-static int
-wpa_cipher(uint8_t *sel, uint8_t *keylen)
-{
-#define	WPA_SEL(x)	(((x)<<24)|WPA_OUI)
-	uint32_t w = LE_READ_4(sel);
-
-	switch (w) {
-	case WPA_SEL(WPA_CSE_NULL):
-		return IEEE80211_CIPHER_NONE;
-	case WPA_SEL(WPA_CSE_WEP40):
-		if (keylen)
-			*keylen = 40 / NBBY;
-		return IEEE80211_CIPHER_WEP;
-	case WPA_SEL(WPA_CSE_WEP104):
-		if (keylen)
-			*keylen = 104 / NBBY;
-		return IEEE80211_CIPHER_WEP;
-	case WPA_SEL(WPA_CSE_TKIP):
-		return IEEE80211_CIPHER_TKIP;
-	case WPA_SEL(WPA_CSE_CCMP):
-		return IEEE80211_CIPHER_AES_CCM;
-	}
-	return 32;		/* NB: so 1<< is discarded */
-#undef WPA_SEL
-}
-
-/*
- * Convert a WPA key management/authentication algorithm
- * to an internal code.
- */
-static int
-wpa_keymgmt(uint8_t *sel)
-{
-#define	WPA_SEL(x)	(((x)<<24)|WPA_OUI)
-	uint32_t w = LE_READ_4(sel);
-
-	switch (w) {
-	case WPA_SEL(WPA_ASE_8021X_UNSPEC):
-		return WPA_ASE_8021X_UNSPEC;
-	case WPA_SEL(WPA_ASE_8021X_PSK):
-		return WPA_ASE_8021X_PSK;
-	case WPA_SEL(WPA_ASE_NONE):
-		return WPA_ASE_NONE;
-	}
-	return 0;		/* NB: so is discarded */
-#undef WPA_SEL
-}
-
-/*
- * Parse a WPA information element to collect parameters
- * and validate the parameters against what has been
- * configured for the system.
- */
-static int
-ieee80211_parse_wpa(struct ieee80211com *ic, uint8_t *frm,
-	struct ieee80211_rsnparms *rsn, const struct ieee80211_frame *wh)
-{
-	uint8_t len = frm[1];
-	uint32_t w;
-	int n;
-
-	/*
-	 * Check the length once for fixed parts: OUI, type,
-	 * version, mcast cipher, and 2 selector counts.
-	 * Other, variable-length data, must be checked separately.
-	 */
-	if ((ic->ic_flags & IEEE80211_F_WPA1) == 0) {
-		IEEE80211_DISCARD_IE(ic,
-		    IEEE80211_MSG_ELEMID | IEEE80211_MSG_WPA,
-		    wh, "WPA", "not WPA, flags 0x%x", ic->ic_flags);
-		return IEEE80211_REASON_IE_INVALID;
-	}
-	if (len < 14) {
-		IEEE80211_DISCARD_IE(ic,
-		    IEEE80211_MSG_ELEMID | IEEE80211_MSG_WPA,
-		    wh, "WPA", "too short, len %u", len);
-		return IEEE80211_REASON_IE_INVALID;
-	}
-	frm += 6, len -= 4;		/* NB: len is payload only */
-	/* NB: iswapoui already validated the OUI and type */
-	w = LE_READ_2(frm);
-	if (w != WPA_VERSION) {
-		IEEE80211_DISCARD_IE(ic,
-		    IEEE80211_MSG_ELEMID | IEEE80211_MSG_WPA,
-		    wh, "WPA", "bad version %u", w);
-		return IEEE80211_REASON_IE_INVALID;
-	}
-	frm += 2, len -= 2;
-
-	/* multicast/group cipher */
-	w = wpa_cipher(frm, &rsn->rsn_mcastkeylen);
-	if (w != rsn->rsn_mcastcipher) {
-		IEEE80211_DISCARD_IE(ic,
-		    IEEE80211_MSG_ELEMID | IEEE80211_MSG_WPA,
-		    wh, "WPA", "mcast cipher mismatch; got %u, expected %u",
-		    w, rsn->rsn_mcastcipher);
-		return IEEE80211_REASON_IE_INVALID;
-	}
-	frm += 4, len -= 4;
-
-	/* unicast ciphers */
-	n = LE_READ_2(frm);
-	frm += 2, len -= 2;
-	if (len < n*4+2) {
-		IEEE80211_DISCARD_IE(ic,
-		    IEEE80211_MSG_ELEMID | IEEE80211_MSG_WPA,
-		    wh, "WPA", "ucast cipher data too short; len %u, n %u",
-		    len, n);
-		return IEEE80211_REASON_IE_INVALID;
-	}
-	w = 0;
-	for (; n > 0; n--) {
-		w |= 1<<wpa_cipher(frm, &rsn->rsn_ucastkeylen);
-		frm += 4, len -= 4;
-	}
-	w &= rsn->rsn_ucastcipherset;
-	if (w == 0) {
-		IEEE80211_DISCARD_IE(ic,
-		    IEEE80211_MSG_ELEMID | IEEE80211_MSG_WPA,
-		    wh, "WPA", "%s", "ucast cipher set empty");
-		return IEEE80211_REASON_IE_INVALID;
-	}
-	if (w & (1<<IEEE80211_CIPHER_TKIP))
-		rsn->rsn_ucastcipher = IEEE80211_CIPHER_TKIP;
-	else
-		rsn->rsn_ucastcipher = IEEE80211_CIPHER_AES_CCM;
-
-	/* key management algorithms */
-	n = LE_READ_2(frm);
-	frm += 2, len -= 2;
-	if (len < n*4) {
-		IEEE80211_DISCARD_IE(ic,
-		    IEEE80211_MSG_ELEMID | IEEE80211_MSG_WPA,
-		    wh, "WPA", "key mgmt alg data too short; len %u, n %u",
-		    len, n);
-		return IEEE80211_REASON_IE_INVALID;
-	}
-	w = 0;
-	for (; n > 0; n--) {
-		w |= wpa_keymgmt(frm);
-		frm += 4, len -= 4;
-	}
-	w &= rsn->rsn_keymgmtset;
-	if (w == 0) {
-		IEEE80211_DISCARD_IE(ic,
-		    IEEE80211_MSG_ELEMID | IEEE80211_MSG_WPA,
-		    wh, "WPA", "%s", "no acceptable key mgmt alg");
-		return IEEE80211_REASON_IE_INVALID;
-	}
-	if (w & WPA_ASE_8021X_UNSPEC)
-		rsn->rsn_keymgmt = WPA_ASE_8021X_UNSPEC;
-	else
-		rsn->rsn_keymgmt = WPA_ASE_8021X_PSK;
-
-	if (len > 2)		/* optional capabilities */
-		rsn->rsn_caps = LE_READ_2(frm);
-
-	return 0;
-}
-
-/*
- * Convert an RSN cipher selector OUI to an internal
- * cipher algorithm.  Where appropriate we also
- * record any key length.
- */
-static int
-rsn_cipher(uint8_t *sel, uint8_t *keylen)
-{
-#define	RSN_SEL(x)	(((x)<<24)|RSN_OUI)
-	uint32_t w = LE_READ_4(sel);
-
-	switch (w) {
-	case RSN_SEL(RSN_CSE_NULL):
-		return IEEE80211_CIPHER_NONE;
-	case RSN_SEL(RSN_CSE_WEP40):
-		if (keylen)
-			*keylen = 40 / NBBY;
-		return IEEE80211_CIPHER_WEP;
-	case RSN_SEL(RSN_CSE_WEP104):
-		if (keylen)
-			*keylen = 104 / NBBY;
-		return IEEE80211_CIPHER_WEP;
-	case RSN_SEL(RSN_CSE_TKIP):
-		return IEEE80211_CIPHER_TKIP;
-	case RSN_SEL(RSN_CSE_CCMP):
-		return IEEE80211_CIPHER_AES_CCM;
-	case RSN_SEL(RSN_CSE_WRAP):
-		return IEEE80211_CIPHER_AES_OCB;
-	}
-	return 32;		/* NB: so 1<< is discarded */
-#undef WPA_SEL
-}
-
-/*
- * Convert an RSN key management/authentication algorithm
- * to an internal code.
- */
-static int
-rsn_keymgmt(uint8_t *sel)
-{
-#define	RSN_SEL(x)	(((x)<<24)|RSN_OUI)
-	uint32_t w = LE_READ_4(sel);
-
-	switch (w) {
-	case RSN_SEL(RSN_ASE_8021X_UNSPEC):
-		return RSN_ASE_8021X_UNSPEC;
-	case RSN_SEL(RSN_ASE_8021X_PSK):
-		return RSN_ASE_8021X_PSK;
-	case RSN_SEL(RSN_ASE_NONE):
-		return RSN_ASE_NONE;
-	}
-	return 0;		/* NB: so is discarded */
-#undef RSN_SEL
-}
-
-/*
- * Parse a WPA/RSN information element to collect parameters
- * and validate the parameters against what has been
- * configured for the system.
- */
-static int
-ieee80211_parse_rsn(struct ieee80211com *ic, uint8_t *frm,
-	struct ieee80211_rsnparms *rsn, const struct ieee80211_frame *wh)
-{
-	uint8_t len = frm[1];
-	uint32_t w;
-	int n;
-
-	/*
-	 * Check the length once for fixed parts: 
-	 * version, mcast cipher, and 2 selector counts.
-	 * Other, variable-length data, must be checked separately.
-	 */
-	if ((ic->ic_flags & IEEE80211_F_WPA2) == 0) {
-		IEEE80211_DISCARD_IE(ic,
-		    IEEE80211_MSG_ELEMID | IEEE80211_MSG_WPA,
-		    wh, "WPA", "not RSN, flags 0x%x", ic->ic_flags);
-		return IEEE80211_REASON_IE_INVALID;
-	}
-	if (len < 10) {
-		IEEE80211_DISCARD_IE(ic,
-		    IEEE80211_MSG_ELEMID | IEEE80211_MSG_WPA,
-		    wh, "RSN", "too short, len %u", len);
-		return IEEE80211_REASON_IE_INVALID;
-	}
-	frm += 2;
-	w = LE_READ_2(frm);
-	if (w != RSN_VERSION) {
-		IEEE80211_DISCARD_IE(ic,
-		    IEEE80211_MSG_ELEMID | IEEE80211_MSG_WPA,
-		    wh, "RSN", "bad version %u", w);
-		return IEEE80211_REASON_IE_INVALID;
-	}
-	frm += 2, len -= 2;
-
-	/* multicast/group cipher */
-	w = rsn_cipher(frm, &rsn->rsn_mcastkeylen);
-	if (w != rsn->rsn_mcastcipher) {
-		IEEE80211_DISCARD_IE(ic,
-		    IEEE80211_MSG_ELEMID | IEEE80211_MSG_WPA,
-		    wh, "RSN", "mcast cipher mismatch; got %u, expected %u",
-		    w, rsn->rsn_mcastcipher);
-		return IEEE80211_REASON_IE_INVALID;
-	}
-	frm += 4, len -= 4;
-
-	/* unicast ciphers */
-	n = LE_READ_2(frm);
-	frm += 2, len -= 2;
-	if (len < n*4+2) {
-		IEEE80211_DISCARD_IE(ic,
-		    IEEE80211_MSG_ELEMID | IEEE80211_MSG_WPA,
-		    wh, "RSN", "ucast cipher data too short; len %u, n %u",
-		    len, n);
-		return IEEE80211_REASON_IE_INVALID;
-	}
-	w = 0;
-	for (; n > 0; n--) {
-		w |= 1<<rsn_cipher(frm, &rsn->rsn_ucastkeylen);
-		frm += 4, len -= 4;
-	}
-	w &= rsn->rsn_ucastcipherset;
-	if (w == 0) {
-		IEEE80211_DISCARD_IE(ic,
-		    IEEE80211_MSG_ELEMID | IEEE80211_MSG_WPA,
-		    wh, "RSN", "%s", "ucast cipher set empty");
-		return IEEE80211_REASON_IE_INVALID;
-	}
-	if (w & (1<<IEEE80211_CIPHER_TKIP))
-		rsn->rsn_ucastcipher = IEEE80211_CIPHER_TKIP;
-	else
-		rsn->rsn_ucastcipher = IEEE80211_CIPHER_AES_CCM;
-
-	/* key management algorithms */
-	n = LE_READ_2(frm);
-	frm += 2, len -= 2;
-	if (len < n*4) {
-		IEEE80211_DISCARD_IE(ic, 
-		    IEEE80211_MSG_ELEMID | IEEE80211_MSG_WPA,
-		    wh, "RSN", "key mgmt alg data too short; len %u, n %u",
-		    len, n);
-		return IEEE80211_REASON_IE_INVALID;
-	}
-	w = 0;
-	for (; n > 0; n--) {
-		w |= rsn_keymgmt(frm);
-		frm += 4, len -= 4;
-	}
-	w &= rsn->rsn_keymgmtset;
-	if (w == 0) {
-		IEEE80211_DISCARD_IE(ic,
-		    IEEE80211_MSG_ELEMID | IEEE80211_MSG_WPA,
-		    wh, "RSN", "%s", "no acceptable key mgmt alg");
-		return IEEE80211_REASON_IE_INVALID;
-	}
-	if (w & RSN_ASE_8021X_UNSPEC)
-		rsn->rsn_keymgmt = RSN_ASE_8021X_UNSPEC;
-	else
-		rsn->rsn_keymgmt = RSN_ASE_8021X_PSK;
-
-	/* optional RSN capabilities */
-	if (len > 2)
-		rsn->rsn_caps = LE_READ_2(frm);
-	/* XXXPMKID */
-
-	return 0;
-}
-
-static int
-ieee80211_parse_wmeparams(struct ieee80211com *ic, uint8_t *frm,
-	const struct ieee80211_frame *wh)
-{
-#define	MS(_v, _f)	(((_v) & _f) >> _f##_S)
-	struct ieee80211_wme_state *wme = &ic->ic_wme;
-	u_int len = frm[1], qosinfo;
-	int i;
-
-	if (len < sizeof(struct ieee80211_wme_param)-2) {
-		IEEE80211_DISCARD_IE(ic,
-		    IEEE80211_MSG_ELEMID | IEEE80211_MSG_WME,
-		    wh, "WME", "too short, len %u", len);
-		return -1;
-	}
-	qosinfo = frm[__offsetof(struct ieee80211_wme_param, param_qosInfo)];
-	qosinfo &= WME_QOSINFO_COUNT;
-	/* XXX do proper check for wraparound */
-	if (qosinfo == wme->wme_wmeChanParams.cap_info)
-		return 0;
-	frm += __offsetof(struct ieee80211_wme_param, params_acParams);
-	for (i = 0; i < WME_NUM_AC; i++) {
-		struct wmeParams *wmep =
-			&wme->wme_wmeChanParams.cap_wmeParams[i];
-		/* NB: ACI not used */
-		wmep->wmep_acm = MS(frm[0], WME_PARAM_ACM);
-		wmep->wmep_aifsn = MS(frm[0], WME_PARAM_AIFSN);
-		wmep->wmep_logcwmin = MS(frm[1], WME_PARAM_LOGCWMIN);
-		wmep->wmep_logcwmax = MS(frm[1], WME_PARAM_LOGCWMAX);
-		wmep->wmep_txopLimit = LE_READ_2(frm+2);
-		frm += 4;
-	}
-	wme->wme_wmeChanParams.cap_info = qosinfo;
-	return 1;
-#undef MS
-}
-
-static int
-ieee80211_parse_athparams(struct ieee80211_node *ni, uint8_t *frm,
-	const struct ieee80211_frame *wh)
-{
-	struct ieee80211com *ic = ni->ni_ic;
-	const struct ieee80211_ath_ie *ath;
-	u_int len = frm[1];
-	int capschanged;
-	uint16_t defkeyix;
-
-	if (len < sizeof(struct ieee80211_ath_ie)-2) {
-		IEEE80211_DISCARD_IE(ic,
-		    IEEE80211_MSG_ELEMID | IEEE80211_MSG_SUPERG,
-		    wh, "Atheros", "too short, len %u", len);
-		return -1;
-	}
-	ath = (const struct ieee80211_ath_ie *)frm;
-	capschanged = (ni->ni_ath_flags != ath->ath_capability);
-	defkeyix = LE_READ_2(ath->ath_defkeyix);
-	if (capschanged || defkeyix != ni->ni_ath_defkeyix) {
-		ni->ni_ath_flags = ath->ath_capability;
-		ni->ni_ath_defkeyix = defkeyix;
-		IEEE80211_DPRINTF(ic, IEEE80211_MSG_SUPERG,
-		    "[%s] ath ie change: new caps 0x%x defkeyix 0x%x\n",
-		    ether_sprintf(ni->ni_macaddr),
-		    ni->ni_ath_flags, ni->ni_ath_defkeyix);
-=======
 	IEEE80211_VERIFY_ELEMENT(scan->ssid, IEEE80211_NWID_LEN,
 	    scan->status |= IEEE80211_BPARSE_SSID_INVALID);
-#if IEEE80211_CHAN_MAX < 255
-	if (scan->chan > IEEE80211_CHAN_MAX) {
-		IEEE80211_DISCARD(vap, IEEE80211_MSG_ELEMID,
-		    wh, NULL, "invalid channel %u", scan->chan);
-		vap->iv_stats.is_rx_badchan++;
-		scan->status |= IEEE80211_BPARSE_CHAN_INVALID;
->>>>>>> 3569e353
-	}
-#endif
 	if (scan->chan != scan->bchan && ic->ic_phytype != IEEE80211_T_FH) {
 		/*
 		 * Frame was received on a channel different from the
@@ -1168,19 +713,6 @@
 		IEEE80211_VERIFY_LENGTH(scan->country[1], 3 * sizeof(uint8_t),
 		    scan->country = NULL);
 	}
-<<<<<<< HEAD
-	return capschanged;
-}
-
-void
-ieee80211_parse_ath(struct ieee80211_node *ni, uint8_t *ie)
-{
-	const struct ieee80211_ath_ie *ath =
-		(const struct ieee80211_ath_ie *) ie;
-
-	ni->ni_ath_flags = ath->ath_capability;
-	ni->ni_ath_defkeyix = LE_READ_2(&ath->ath_defkeyix);
-=======
 	/*
 	 * Process HT ie's.  This is complicated by our
 	 * accepting both the standard ie's and the pre-draft
@@ -1201,1194 +733,17 @@
 		     scan->htinfo = NULL);
 	}
 	return scan->status;
->>>>>>> 3569e353
 }
 
 /*
  * Parse an Action frame.  Return 0 on success, non-zero on failure.
  */
-<<<<<<< HEAD
-static void
-ieee80211_deliver_l2uf(struct ieee80211_node *ni)
-{
-	struct ieee80211com *ic = ni->ni_ic;
-	struct ifnet *ifp = ic->ic_ifp;
-	struct mbuf *m;
-	struct l2_update_frame *l2uf;
-	struct ether_header *eh;
-	
-	m = m_gethdr(M_NOWAIT, MT_DATA);
-	if (m == NULL) {
-		IEEE80211_NOTE(ic, IEEE80211_MSG_ASSOC, ni,
-		    "%s", "no mbuf for l2uf frame");
-		ic->ic_stats.is_rx_nobuf++;	/* XXX not right */
-		return;
-	}
-	l2uf = mtod(m, struct l2_update_frame *);
-	eh = &l2uf->eh;
-	/* dst: Broadcast address */
-	IEEE80211_ADDR_COPY(eh->ether_dhost, ifp->if_broadcastaddr);
-	/* src: associated STA */
-	IEEE80211_ADDR_COPY(eh->ether_shost, ni->ni_macaddr);
-	eh->ether_type = htons(sizeof(*l2uf) - sizeof(*eh));
-	
-	l2uf->dsap = 0;
-	l2uf->ssap = 0;
-	l2uf->control = 0xf5;
-	l2uf->xid[0] = 0x81;
-	l2uf->xid[1] = 0x80;
-	l2uf->xid[2] = 0x00;
-	
-	m->m_pkthdr.len = m->m_len = sizeof(*l2uf);
-	ieee80211_deliver_data(ic, ni, m);
-}
-
-static __inline int
-contbgscan(struct ieee80211com *ic)
-{
-	return ((ic->ic_flags_ext & IEEE80211_FEXT_BGSCAN) &&
-	    time_after(ticks, ic->ic_lastdata + ic->ic_bgscanidle));
-}
-
-static __inline int
-startbgscan(struct ieee80211com *ic)
-{
-	return ((ic->ic_flags & IEEE80211_F_BGSCAN) &&
-	    !IEEE80211_IS_CHAN_DTURBO(ic->ic_curchan) &&
-	    time_after(ticks, ic->ic_lastscan + ic->ic_bgscanintvl) &&
-	    time_after(ticks, ic->ic_lastdata + ic->ic_bgscanidle));
-}
-
-static void
-ratesetmismatch(struct ieee80211_node *ni, const struct ieee80211_frame *wh,
-	int reassoc, int resp, const char *tag, int rate)
-{
-	struct ieee80211com *ic = ni->ni_ic;
-
-	IEEE80211_DPRINTF(ic, IEEE80211_MSG_ANY,
-	    "[%s] deny %s request, %s rate set mismatch, rate 0x%x\n",
-	    ether_sprintf(wh->i_addr2),
-	    reassoc ? "reassoc" : "assoc", tag, rate);
-	IEEE80211_SEND_MGMT(ic, ni, resp, IEEE80211_STATUS_BASIC_RATE);
-	ieee80211_node_leave(ic, ni);
-	ic->ic_stats.is_rx_assoc_norate++;
-}
-
-static void
-capinfomismatch(struct ieee80211_node *ni, const struct ieee80211_frame *wh,
-	int reassoc, int resp, const char *tag, int capinfo)
-{
-	struct ieee80211com *ic = ni->ni_ic;
-
-	IEEE80211_DPRINTF(ic, IEEE80211_MSG_ANY,
-	    "[%s] deny %s request, %s mismatch 0x%x\n",
-	    ether_sprintf(wh->i_addr2),
-	    reassoc ? "reassoc" : "assoc", tag, capinfo);
-	IEEE80211_SEND_MGMT(ic, ni, resp, IEEE80211_STATUS_CAPINFO);
-	ieee80211_node_leave(ic, ni);
-	ic->ic_stats.is_rx_assoc_capmismatch++;
-}
-
-static void
-htcapmismatch(struct ieee80211_node *ni, const struct ieee80211_frame *wh,
-	int reassoc, int resp)
-{
-	struct ieee80211com *ic = ni->ni_ic;
-
-	IEEE80211_NOTE_MAC(ic, IEEE80211_MSG_ANY, wh->i_addr2,
-	    "deny %s request, %s missing HT ie", reassoc ? "reassoc" : "assoc");
-	/* XXX no better code */
-	IEEE80211_SEND_MGMT(ic, ni, resp, IEEE80211_STATUS_OTHER);
-	ieee80211_node_leave(ic, ni);
-}
-
-void
-ieee80211_recv_mgmt(struct ieee80211com *ic, struct mbuf *m0,
-	struct ieee80211_node *ni,
-	int subtype, int rssi, int noise, uint32_t rstamp)
-=======
 int
 ieee80211_parse_action(struct ieee80211_node *ni, struct mbuf *m)
->>>>>>> 3569e353
 {
 	struct ieee80211vap *vap = ni->ni_vap;
 	const struct ieee80211_action *ia;
 	struct ieee80211_frame *wh;
-<<<<<<< HEAD
-	uint8_t *frm, *efrm, *sfrm;
-	uint8_t *ssid, *rates, *xrates, *wpa, *rsn, *wme, *ath, *htcap, *htinfo;
-	int reassoc, resp, allocbs;
-	uint8_t rate;
-
-	wh = mtod(m0, struct ieee80211_frame *);
-	frm = (uint8_t *)&wh[1];
-	efrm = mtod(m0, uint8_t *) + m0->m_len;
-	switch (subtype) {
-	case IEEE80211_FC0_SUBTYPE_PROBE_RESP:
-	case IEEE80211_FC0_SUBTYPE_BEACON: {
-		struct ieee80211_scanparams scan;
-
-		/*
-		 * We process beacon/probe response frames:
-		 *    o when scanning, or
-		 *    o station mode when associated (to collect state
-		 *      updates such as 802.11g slot time), or
-		 *    o adhoc mode (to discover neighbors)
-		 * Frames otherwise received are discarded.
-		 */ 
-		if (!((ic->ic_flags & IEEE80211_F_SCAN) ||
-		      (ic->ic_opmode == IEEE80211_M_STA && ni->ni_associd) ||
-		       ic->ic_opmode == IEEE80211_M_IBSS)) {
-			ic->ic_stats.is_rx_mgtdiscard++;
-			return;
-		}
-		/*
-		 * beacon/probe response frame format
-		 *	[8] time stamp
-		 *	[2] beacon interval
-		 *	[2] capability information
-		 *	[tlv] ssid
-		 *	[tlv] supported rates
-		 *	[tlv] country information
-		 *	[tlv] parameter set (FH/DS)
-		 *	[tlv] erp information
-		 *	[tlv] extended supported rates
-		 *	[tlv] WME
-		 *	[tlv] WPA or RSN
-		 *	[tlv] HT capabilities
-		 *	[tlv] HT information
-		 *	[tlv] Atheros capabilities
-		 */
-		IEEE80211_VERIFY_LENGTH(efrm - frm, 12, return);
-		memset(&scan, 0, sizeof(scan));
-		scan.tstamp  = frm;				frm += 8;
-		scan.bintval = le16toh(*(uint16_t *)frm);	frm += 2;
-		scan.capinfo = le16toh(*(uint16_t *)frm);	frm += 2;
-		scan.bchan = IEEE80211_CHAN2IEEE(ic->ic_curchan);
-		scan.curchan = ic->ic_curchan;
-		scan.ies = frm;
-		scan.ies_len = efrm - frm;
-
-		while (efrm - frm > 1) {
-			IEEE80211_VERIFY_LENGTH(efrm - frm, frm[1] + 2, return);
-			switch (*frm) {
-			case IEEE80211_ELEMID_SSID:
-				scan.ssid = frm;
-				break;
-			case IEEE80211_ELEMID_RATES:
-				scan.rates = frm;
-				break;
-			case IEEE80211_ELEMID_COUNTRY:
-				scan.country = frm;
-				break;
-			case IEEE80211_ELEMID_FHPARMS:
-				if (ic->ic_phytype == IEEE80211_T_FH) {
-					scan.fhdwell = LE_READ_2(&frm[2]);
-					scan.bchan = IEEE80211_FH_CHAN(frm[4], frm[5]);
-					scan.fhindex = frm[6];
-				}
-				break;
-			case IEEE80211_ELEMID_DSPARMS:
-				/*
-				 * XXX hack this since depending on phytype
-				 * is problematic for multi-mode devices.
-				 */
-				if (ic->ic_phytype != IEEE80211_T_FH)
-					scan.bchan = frm[2];
-				break;
-			case IEEE80211_ELEMID_TIM:
-				/* XXX ATIM? */
-				scan.tim = frm;
-				scan.timoff = frm - mtod(m0, uint8_t *);
-				break;
-			case IEEE80211_ELEMID_IBSSPARMS:
-				break;
-			case IEEE80211_ELEMID_XRATES:
-				scan.xrates = frm;
-				break;
-			case IEEE80211_ELEMID_ERP:
-				if (frm[1] != 1) {
-					IEEE80211_DISCARD_IE(ic,
-					    IEEE80211_MSG_ELEMID, wh, "ERP",
-					    "bad len %u", frm[1]);
-					ic->ic_stats.is_rx_elem_toobig++;
-					break;
-				}
-				scan.erp = frm[2];
-				break;
-			case IEEE80211_ELEMID_HTCAP:
-				scan.htcap = frm;
-				break;
-			case IEEE80211_ELEMID_RSN:
-				scan.rsn = frm;
-				break;
-			case IEEE80211_ELEMID_HTINFO:
-				scan.htinfo = frm;
-				break;
-			case IEEE80211_ELEMID_VENDOR:
-				if (iswpaoui(frm))
-					scan.wpa = frm;
-				else if (iswmeparam(frm) || iswmeinfo(frm))
-					scan.wme = frm;
-				else if (isatherosoui(frm))
-					scan.ath = frm;
-				else if (ic->ic_flags_ext & IEEE80211_FEXT_HTCOMPAT) {
-					/*
-					 * Accept pre-draft HT ie's if the
-					 * standard ones have not been seen.
-					 */
-					if (ishtcapoui(frm)) {
-						if (scan.htcap == NULL)
-							scan.htcap = frm;
-					} else if (ishtinfooui(frm)) {
-						if (scan.htinfo == NULL)
-							scan.htcap = frm;
-					}
-				}
-				break;
-			default:
-				IEEE80211_DISCARD_IE(ic, IEEE80211_MSG_ELEMID,
-				    wh, "unhandled",
-				    "id %u, len %u", *frm, frm[1]);
-				ic->ic_stats.is_rx_elem_unknown++;
-				break;
-			}
-			frm += frm[1] + 2;
-		}
-		IEEE80211_VERIFY_ELEMENT(scan.rates, IEEE80211_RATE_MAXSIZE);
-		if (scan.xrates != NULL)
-			IEEE80211_VERIFY_ELEMENT(scan.xrates,
-				IEEE80211_RATE_MAXSIZE - scan.rates[1]);
-		IEEE80211_VERIFY_ELEMENT(scan.ssid, IEEE80211_NWID_LEN);
-#if IEEE80211_CHAN_MAX < 255
-		if (scan.chan > IEEE80211_CHAN_MAX) {
-			IEEE80211_DISCARD(ic, IEEE80211_MSG_ELEMID,
-			    wh, ieee80211_mgt_subtype_name[subtype >>
-				IEEE80211_FC0_SUBTYPE_SHIFT],
-			    "invalid channel %u", scan.chan);
-			ic->ic_stats.is_rx_badchan++;
-			return;
-		}
-#endif
-		if (IEEE80211_CHAN2IEEE(scan.curchan) != scan.bchan &&
-		    ic->ic_phytype != IEEE80211_T_FH) {
-			/*
-			 * Frame was received on a channel different from the
-			 * one indicated in the DS params element id;
-			 * silently discard it.
-			 *
-			 * NB: this can happen due to signal leakage.
-			 *     But we should take it for FH phy because
-			 *     the rssi value should be correct even for
-			 *     different hop pattern in FH.
-			 */
-			IEEE80211_DISCARD(ic,
-			    IEEE80211_MSG_ELEMID | IEEE80211_MSG_INPUT,
-			    wh, ieee80211_mgt_subtype_name[subtype >>
-				IEEE80211_FC0_SUBTYPE_SHIFT],
-			    "for off-channel %u",
-			    IEEE80211_CHAN2IEEE(scan.curchan));
-			ic->ic_stats.is_rx_chanmismatch++;
-			return;
-		}
-		if (!(IEEE80211_BINTVAL_MIN <= scan.bintval &&
-		      scan.bintval <= IEEE80211_BINTVAL_MAX)) {
-			IEEE80211_DISCARD(ic,
-			    IEEE80211_MSG_ELEMID | IEEE80211_MSG_INPUT,
-			    wh, ieee80211_mgt_subtype_name[subtype >>
-				IEEE80211_FC0_SUBTYPE_SHIFT],
-			    "bogus beacon interval", scan.bintval);
-			ic->ic_stats.is_rx_badbintval++;
-			return;
-		}
-		/*
-		 * Process HT ie's.  This is complicated by our
-		 * accepting both the standard ie's and the pre-draft
-		 * vendor OUI ie's that some vendors still use/require.
-		 */
-		if (scan.htcap != NULL) {
-			IEEE80211_VERIFY_LENGTH(scan.htcap[1],
-			     scan.htcap[0] == IEEE80211_ELEMID_VENDOR ?
-			         4 + sizeof(struct ieee80211_ie_htcap)-2 :
-			         sizeof(struct ieee80211_ie_htcap)-2,
-			     scan.htcap = NULL);
-		}
-		if (scan.htinfo != NULL) {
-			IEEE80211_VERIFY_LENGTH(scan.htinfo[1],
-			     scan.htinfo[0] == IEEE80211_ELEMID_VENDOR ?
-			         4 + sizeof(struct ieee80211_ie_htinfo)-2 :
-			         sizeof(struct ieee80211_ie_htinfo)-2,
-			     scan.htinfo = NULL);
-		}
-
-		/*
-		 * Count frame now that we know it's to be processed.
-		 */
-		if (subtype == IEEE80211_FC0_SUBTYPE_BEACON) {
-			ic->ic_stats.is_rx_beacon++;		/* XXX remove */
-			IEEE80211_NODE_STAT(ni, rx_beacons);
-		} else
-			IEEE80211_NODE_STAT(ni, rx_proberesp);
-
-		/*
-		 * When operating in station mode, check for state updates.
-		 * Be careful to ignore beacons received while doing a
-		 * background scan.  We consider only 11g/WMM stuff right now.
-		 */
-		if (ic->ic_opmode == IEEE80211_M_STA &&
-		    ni->ni_associd != 0 &&
-		    ((ic->ic_flags & IEEE80211_F_SCAN) == 0 ||
-		     IEEE80211_ADDR_EQ(wh->i_addr2, ni->ni_bssid))) {
-			/* record tsf of last beacon */
-			memcpy(ni->ni_tstamp.data, scan.tstamp,
-				sizeof(ni->ni_tstamp));
-			/* count beacon frame for s/w bmiss handling */
-			ic->ic_swbmiss_count++;
-			ic->ic_bmiss_count = 0;
-			if (ni->ni_erp != scan.erp) {
-				IEEE80211_DPRINTF(ic, IEEE80211_MSG_ASSOC,
-				    "[%s] erp change: was 0x%x, now 0x%x\n",
-				    ether_sprintf(wh->i_addr2),
-				    ni->ni_erp, scan.erp);
-				if (IEEE80211_IS_CHAN_ANYG(ic->ic_curchan) &&
-				    (ni->ni_erp & IEEE80211_ERP_USE_PROTECTION))
-					ic->ic_flags |= IEEE80211_F_USEPROT;
-				else
-					ic->ic_flags &= ~IEEE80211_F_USEPROT;
-				ni->ni_erp = scan.erp;
-				/* XXX statistic */
-			}
-			if ((ni->ni_capinfo ^ scan.capinfo) & IEEE80211_CAPINFO_SHORT_SLOTTIME) {
-				IEEE80211_DPRINTF(ic, IEEE80211_MSG_ASSOC,
-				    "[%s] capabilities change: before 0x%x,"
-				     " now 0x%x\n",
-				     ether_sprintf(wh->i_addr2),
-				     ni->ni_capinfo, scan.capinfo);
-				/*
-				 * NB: we assume short preamble doesn't
-				 *     change dynamically
-				 */
-				ieee80211_set_shortslottime(ic,
-					IEEE80211_IS_CHAN_A(ic->ic_bsschan) ||
-					(scan.capinfo & IEEE80211_CAPINFO_SHORT_SLOTTIME));
-				ni->ni_capinfo = (ni->ni_capinfo &~ IEEE80211_CAPINFO_SHORT_SLOTTIME)
-					       | (scan.capinfo & IEEE80211_CAPINFO_SHORT_SLOTTIME);
-				/* XXX statistic */
-			}
-			if (scan.wme != NULL &&
-			    (ni->ni_flags & IEEE80211_NODE_QOS) &&
-			    ieee80211_parse_wmeparams(ic, scan.wme, wh) > 0)
-				ieee80211_wme_updateparams(ic);
-			if (scan.ath != NULL)
-				ieee80211_parse_athparams(ni, scan.ath, wh);
-			if (scan.htcap != NULL)
-				ieee80211_parse_htcap(ni, scan.htcap);
-			if (scan.htinfo != NULL) {
-				ieee80211_parse_htinfo(ni, scan.htinfo);
-				if (ni->ni_chan != ic->ic_bsschan) {
-					/*
-					 * Channel has been adjusted based on
-					 * negotiated HT parameters; force the
-					 * channel state to follow.
-					 */
-					ieee80211_setbsschan(ic, ni->ni_chan);
-				}
-			}
-			if (scan.tim != NULL) {
-				struct ieee80211_tim_ie *tim =
-				    (struct ieee80211_tim_ie *) scan.tim;
-#if 0
-				int aid = IEEE80211_AID(ni->ni_associd);
-				int ix = aid / NBBY;
-				int min = tim->tim_bitctl &~ 1;
-				int max = tim->tim_len + min - 4;
-				if ((tim->tim_bitctl&1) ||
-				    (min <= ix && ix <= max &&
-				     isset(tim->tim_bitmap - min, aid))) {
-					/* 
-					 * XXX Do not let bg scan kick off
-					 * we are expecting data.
-					 */
-					ic->ic_lastdata = ticks;
-					ieee80211_sta_pwrsave(ic, 0);
-				}
-#endif
-				ni->ni_dtim_count = tim->tim_count;
-				ni->ni_dtim_period = tim->tim_period;
-			}
-			/*
-			 * If scanning, pass the info to the scan module.
-			 * Otherwise, check if it's the right time to do
-			 * a background scan.  Background scanning must
-			 * be enabled and we must not be operating in the
-			 * turbo phase of dynamic turbo mode.  Then,
-			 * it's been a while since the last background
-			 * scan and if no data frames have come through
-			 * recently, kick off a scan.  Note that this
-			 * is the mechanism by which a background scan
-			 * is started _and_ continued each time we
-			 * return on-channel to receive a beacon from
-			 * our ap.
-			 */
-			if (ic->ic_flags & IEEE80211_F_SCAN) {
-				ieee80211_add_scan(ic, &scan, wh,
-					subtype, rssi, noise, rstamp);
-			} else if (contbgscan(ic)) {
-				ieee80211_bg_scan(ic);
-			} else if (startbgscan(ic)) {
-#if 0
-				/* wakeup if we are sleeing */
-				ieee80211_set_pwrsave(ic, 0);
-#endif
-				ieee80211_bg_scan(ic);
-			}
-			return;
-		}
-		/*
-		 * If scanning, just pass information to the scan module.
-		 */
-		if (ic->ic_flags & IEEE80211_F_SCAN) {
-			if (ic->ic_flags_ext & IEEE80211_FEXT_PROBECHAN) {
-				/*
-				 * Actively scanning a channel marked passive;
-				 * send a probe request now that we know there
-				 * is 802.11 traffic present.
-				 *
-				 * XXX check if the beacon we recv'd gives
-				 * us what we need and suppress the probe req
-				 */
-				ieee80211_probe_curchan(ic, 1);
-				ic->ic_flags_ext &= ~IEEE80211_FEXT_PROBECHAN;
-			}
-			ieee80211_add_scan(ic, &scan, wh,
-				subtype, rssi, noise, rstamp);
-			return;
-		}
-		if (scan.capinfo & IEEE80211_CAPINFO_IBSS) {
-			if (!IEEE80211_ADDR_EQ(wh->i_addr2, ni->ni_macaddr)) {
-				/*
-				 * Create a new entry in the neighbor table.
-				 */
-				ni = ieee80211_add_neighbor(ic, wh, &scan);
-			} else if (ni->ni_capinfo == 0) {
-				/*
-				 * Update faked node created on transmit.
-				 * Note this also updates the tsf.
-				 */
-				ieee80211_init_neighbor(ni, wh, &scan);
-			} else {
-				/*
-				 * Record tsf for potential resync.
-				 */
-				memcpy(ni->ni_tstamp.data, scan.tstamp,
-					sizeof(ni->ni_tstamp));
-			}
-			if (ni != NULL) {
-				ni->ni_rssi = rssi;
-				ni->ni_noise = noise;
-				ni->ni_rstamp = rstamp;
-			}
-		}
-		break;
-	}
-
-	case IEEE80211_FC0_SUBTYPE_PROBE_REQ:
-		if (ic->ic_opmode == IEEE80211_M_STA ||
-		    ic->ic_state != IEEE80211_S_RUN) {
-			ic->ic_stats.is_rx_mgtdiscard++;
-			return;
-		}
-		if (IEEE80211_IS_MULTICAST(wh->i_addr2)) {
-			/* frame must be directed */
-			ic->ic_stats.is_rx_mgtdiscard++;	/* XXX stat */
-			return;
-		}
-
-		/*
-		 * prreq frame format
-		 *	[tlv] ssid
-		 *	[tlv] supported rates
-		 *	[tlv] extended supported rates
-		 */
-		ssid = rates = xrates = NULL;
-		while (efrm - frm > 1) {
-			IEEE80211_VERIFY_LENGTH(efrm - frm, frm[1] + 2, return);
-			switch (*frm) {
-			case IEEE80211_ELEMID_SSID:
-				ssid = frm;
-				break;
-			case IEEE80211_ELEMID_RATES:
-				rates = frm;
-				break;
-			case IEEE80211_ELEMID_XRATES:
-				xrates = frm;
-				break;
-			}
-			frm += frm[1] + 2;
-		}
-		IEEE80211_VERIFY_ELEMENT(rates, IEEE80211_RATE_MAXSIZE);
-		if (xrates != NULL)
-			IEEE80211_VERIFY_ELEMENT(xrates,
-				IEEE80211_RATE_MAXSIZE - rates[1]);
-		IEEE80211_VERIFY_ELEMENT(ssid, IEEE80211_NWID_LEN);
-		IEEE80211_VERIFY_SSID(ic->ic_bss, ssid);
-		if ((ic->ic_flags & IEEE80211_F_HIDESSID) && ssid[1] == 0) {
-			IEEE80211_DISCARD(ic, IEEE80211_MSG_INPUT,
-			    wh, ieee80211_mgt_subtype_name[subtype >>
-				IEEE80211_FC0_SUBTYPE_SHIFT],
-			    "%s", "no ssid with ssid suppression enabled");
-			ic->ic_stats.is_rx_ssidmismatch++; /*XXX*/
-			return;
-		}
-
-		allocbs = 0;
-		if (ni == ic->ic_bss) {
-			if (ic->ic_opmode != IEEE80211_M_IBSS) {
-				ni = ieee80211_tmp_node(ic, wh->i_addr2);
-				allocbs = 1;
-			} else if (!IEEE80211_ADDR_EQ(wh->i_addr2, ni->ni_macaddr)) {
-				/*
-				 * XXX Cannot tell if the sender is operating
-				 * in ibss mode.  But we need a new node to
-				 * send the response so blindly add them to the
-				 * neighbor table.
-				 */
-				ni = ieee80211_fakeup_adhoc_node(&ic->ic_sta,
-					wh->i_addr2);
-			}
-			if (ni == NULL)
-				return;
-		}
-		IEEE80211_DPRINTF(ic, IEEE80211_MSG_ASSOC,
-		    "[%s] recv probe req\n", ether_sprintf(wh->i_addr2));
-		ni->ni_rssi = rssi;
-		ni->ni_rstamp = rstamp;
-		rate = ieee80211_setup_rates(ni, rates, xrates,
-			  IEEE80211_F_DOSORT | IEEE80211_F_DOFRATE
-			| IEEE80211_F_DONEGO | IEEE80211_F_DODEL);
-		if (rate & IEEE80211_RATE_BASIC) {
-			IEEE80211_DISCARD(ic, IEEE80211_MSG_XRATE,
-			    wh, ieee80211_mgt_subtype_name[subtype >>
-				IEEE80211_FC0_SUBTYPE_SHIFT],
-			    "%s", "recv'd rate set invalid");
-		} else {
-			IEEE80211_SEND_MGMT(ic, ni,
-				IEEE80211_FC0_SUBTYPE_PROBE_RESP, 0);
-		}
-		if (allocbs) {
-			/*
-			 * Temporary node created just to send a
-			 * response, reclaim immediately.
-			 */
-			ieee80211_free_node(ni);
-		}
-		break;
-
-	case IEEE80211_FC0_SUBTYPE_AUTH: {
-		uint16_t algo, seq, status;
-		/*
-		 * auth frame format
-		 *	[2] algorithm
-		 *	[2] sequence
-		 *	[2] status
-		 *	[tlv*] challenge
-		 */
-		IEEE80211_VERIFY_LENGTH(efrm - frm, 6, return);
-		algo   = le16toh(*(uint16_t *)frm);
-		seq    = le16toh(*(uint16_t *)(frm + 2));
-		status = le16toh(*(uint16_t *)(frm + 4));
-		IEEE80211_DPRINTF(ic, IEEE80211_MSG_AUTH,
-		    "[%s] recv auth frame with algorithm %d seq %d\n",
-		    ether_sprintf(wh->i_addr2), algo, seq);
-		/*
-		 * Consult the ACL policy module if setup.
-		 */
-		if (ic->ic_acl != NULL &&
-		    !ic->ic_acl->iac_check(ic, wh->i_addr2)) {
-			IEEE80211_DISCARD(ic, IEEE80211_MSG_ACL,
-			    wh, "auth", "%s", "disallowed by ACL");
-			ic->ic_stats.is_rx_acl++;
-			if (ic->ic_opmode == IEEE80211_M_HOSTAP) {
-				IEEE80211_SEND_MGMT(ic, ni,
-				    IEEE80211_FC0_SUBTYPE_AUTH,
-				    (seq+1) | (IEEE80211_STATUS_UNSPECIFIED<<16));
-			}
-			return;
-		}
-		if (ic->ic_flags & IEEE80211_F_COUNTERM) {
-			IEEE80211_DISCARD(ic,
-			    IEEE80211_MSG_AUTH | IEEE80211_MSG_CRYPTO,
-			    wh, "auth", "%s", "TKIP countermeasures enabled");
-			ic->ic_stats.is_rx_auth_countermeasures++;
-			if (ic->ic_opmode == IEEE80211_M_HOSTAP) {
-				IEEE80211_SEND_MGMT(ic, ni,
-					IEEE80211_FC0_SUBTYPE_AUTH,
-					IEEE80211_REASON_MIC_FAILURE);
-			}
-			return;
-		}
-		if (algo == IEEE80211_AUTH_ALG_SHARED)
-			ieee80211_auth_shared(ic, wh, frm + 6, efrm, ni, rssi,
-			    noise, rstamp, seq, status);
-		else if (algo == IEEE80211_AUTH_ALG_OPEN)
-			ieee80211_auth_open(ic, wh, ni, rssi, noise, rstamp,
-			    seq, status);
-		else {
-			IEEE80211_DISCARD(ic, IEEE80211_MSG_ANY,
-			    wh, "auth", "unsupported alg %d", algo);
-			ic->ic_stats.is_rx_auth_unsupported++;
-			if (ic->ic_opmode == IEEE80211_M_HOSTAP) {
-				/* XXX not right */
-				IEEE80211_SEND_MGMT(ic, ni,
-					IEEE80211_FC0_SUBTYPE_AUTH,
-					(seq+1) | (IEEE80211_STATUS_ALG<<16));
-			}
-			return;
-		} 
-		break;
-	}
-
-	case IEEE80211_FC0_SUBTYPE_ASSOC_REQ:
-	case IEEE80211_FC0_SUBTYPE_REASSOC_REQ: {
-		uint16_t capinfo, lintval;
-		struct ieee80211_rsnparms rsnparms;
-		uint8_t reason;
-		int badwparsn;
-
-		if (ic->ic_opmode != IEEE80211_M_HOSTAP ||
-		    ic->ic_state != IEEE80211_S_RUN) {
-			ic->ic_stats.is_rx_mgtdiscard++;
-			return;
-		}
-
-		if (subtype == IEEE80211_FC0_SUBTYPE_REASSOC_REQ) {
-			reassoc = 1;
-			resp = IEEE80211_FC0_SUBTYPE_REASSOC_RESP;
-		} else {
-			reassoc = 0;
-			resp = IEEE80211_FC0_SUBTYPE_ASSOC_RESP;
-		}
-		/*
-		 * asreq frame format
-		 *	[2] capability information
-		 *	[2] listen interval
-		 *	[6*] current AP address (reassoc only)
-		 *	[tlv] ssid
-		 *	[tlv] supported rates
-		 *	[tlv] extended supported rates
-		 *	[tlv] WPA or RSN
-		 *	[tlv] HT capabilities
-		 *	[tlv] Atheros capabilities
-		 */
-		IEEE80211_VERIFY_LENGTH(efrm - frm, (reassoc ? 10 : 4), return);
-		if (!IEEE80211_ADDR_EQ(wh->i_addr3, ic->ic_bss->ni_bssid)) {
-			IEEE80211_DISCARD(ic, IEEE80211_MSG_ANY,
-			    wh, ieee80211_mgt_subtype_name[subtype >>
-				IEEE80211_FC0_SUBTYPE_SHIFT],
-			    "%s", "wrong bssid");
-			ic->ic_stats.is_rx_assoc_bss++;
-			return;
-		}
-		capinfo = le16toh(*(uint16_t *)frm);	frm += 2;
-		lintval = le16toh(*(uint16_t *)frm);	frm += 2;
-		if (reassoc)
-			frm += 6;	/* ignore current AP info */
-		ssid = rates = xrates = wpa = rsn = wme = ath = htcap = NULL;
-		sfrm = frm;
-		while (efrm - frm > 1) {
-			IEEE80211_VERIFY_LENGTH(efrm - frm, frm[1] + 2, return);
-			switch (*frm) {
-			case IEEE80211_ELEMID_SSID:
-				ssid = frm;
-				break;
-			case IEEE80211_ELEMID_RATES:
-				rates = frm;
-				break;
-			case IEEE80211_ELEMID_XRATES:
-				xrates = frm;
-				break;
-			/* XXX verify only one of RSN and WPA ie's? */
-			case IEEE80211_ELEMID_RSN:
-				rsn = frm;
-				break;
-			case IEEE80211_ELEMID_HTCAP:
-				htcap = frm;
-				break;
-			case IEEE80211_ELEMID_VENDOR:
-				if (iswpaoui(frm))
-					wpa = frm;
-				else if (iswmeinfo(frm))
-					wme = frm;
-				else if (isatherosoui(frm))
-					ath = frm;
-				else if (ic->ic_flags_ext & IEEE80211_FEXT_HTCOMPAT) {
-					if (ishtcapoui(frm) && htcap == NULL)
-						htcap = frm;
-				}
-				break;
-			}
-			frm += frm[1] + 2;
-		}
-		IEEE80211_VERIFY_ELEMENT(rates, IEEE80211_RATE_MAXSIZE);
-		if (xrates != NULL)
-			IEEE80211_VERIFY_ELEMENT(xrates,
-				IEEE80211_RATE_MAXSIZE - rates[1]);
-		IEEE80211_VERIFY_ELEMENT(ssid, IEEE80211_NWID_LEN);
-		IEEE80211_VERIFY_SSID(ic->ic_bss, ssid);
-		if (htcap != NULL) {
-			IEEE80211_VERIFY_LENGTH(htcap[1],
-			     htcap[0] == IEEE80211_ELEMID_VENDOR ?
-			         4 + sizeof(struct ieee80211_ie_htcap)-2 :
-			         sizeof(struct ieee80211_ie_htcap)-2,
-			     return);		/* XXX just NULL out? */
-		}
-
-		if (ni == ic->ic_bss) {
-			IEEE80211_DPRINTF(ic, IEEE80211_MSG_ANY,
-			    "[%s] deny %s request, sta not authenticated\n",
-			    ether_sprintf(wh->i_addr2),
-			    reassoc ? "reassoc" : "assoc");
-			ieee80211_send_error(ic, ni, wh->i_addr2,
-			    IEEE80211_FC0_SUBTYPE_DEAUTH,
-			    IEEE80211_REASON_ASSOC_NOT_AUTHED);
-			ic->ic_stats.is_rx_assoc_notauth++;
-			return;
-		}
-		/* assert right association security credentials */
-		badwparsn = 0;
-		switch (ic->ic_flags & IEEE80211_F_WPA) {
-		case IEEE80211_F_WPA1:
-			if (wpa == NULL)
-				badwparsn = 1;
-			break;
-		case IEEE80211_F_WPA2:
-			if (rsn == NULL)
-				badwparsn = 1;
-			break;
-		case IEEE80211_F_WPA1|IEEE80211_F_WPA2:
-			if (wpa == NULL && rsn == NULL)
-				badwparsn = 1;
-			break;
-		}
-		if (badwparsn) {
-			IEEE80211_DPRINTF(ic,
-			    IEEE80211_MSG_ASSOC | IEEE80211_MSG_WPA,
-			    "[%s] no WPA/RSN IE in association request\n",
-			    ether_sprintf(wh->i_addr2));
-			IEEE80211_SEND_MGMT(ic, ni,
-			    IEEE80211_FC0_SUBTYPE_DEAUTH,
-			    IEEE80211_REASON_IE_INVALID);
-			ieee80211_node_leave(ic, ni);
-			ic->ic_stats.is_rx_assoc_badwpaie++;
-			return;
-		}
-		if (wpa != NULL || rsn != NULL) {
-			/*
-			 * Parse WPA/RSN information element.  Note that
-			 * we initialize the param block from the node
-			 * state so that information in the IE overrides
-			 * our defaults.  The resulting parameters are
-			 * installed below after the association is assured.
-			 */
-			rsnparms = ni->ni_rsn;
-			if (wpa != NULL)
-				reason = ieee80211_parse_wpa(ic, wpa, &rsnparms, wh);
-			else
-				reason = ieee80211_parse_rsn(ic, rsn, &rsnparms, wh);
-			if (reason != 0) {
-				IEEE80211_SEND_MGMT(ic, ni,
-				    IEEE80211_FC0_SUBTYPE_DEAUTH, reason);
-				ieee80211_node_leave(ic, ni);
-				/* XXX distinguish WPA/RSN? */
-				ic->ic_stats.is_rx_assoc_badwpaie++;
-				return;
-			}
-			IEEE80211_DPRINTF(ic,
-			    IEEE80211_MSG_ASSOC | IEEE80211_MSG_WPA,
-			    "[%s] %s ie: mc %u/%u uc %u/%u key %u caps 0x%x\n",
-			    ether_sprintf(wh->i_addr2),
-			    wpa != NULL ? "WPA" : "RSN",
-			    rsnparms.rsn_mcastcipher, rsnparms.rsn_mcastkeylen,
-			    rsnparms.rsn_ucastcipher, rsnparms.rsn_ucastkeylen,
-			    rsnparms.rsn_keymgmt, rsnparms.rsn_caps);
-		}
-		/* discard challenge after association */
-		if (ni->ni_challenge != NULL) {
-			FREE(ni->ni_challenge, M_80211_NODE);
-			ni->ni_challenge = NULL;
-		}
-		/* NB: 802.11 spec says to ignore station's privacy bit */
-		if ((capinfo & IEEE80211_CAPINFO_ESS) == 0) {
-			capinfomismatch(ni, wh, reassoc, resp,
-			    "capability", capinfo);
-			return;
-		}
-		/*
-		 * Disallow re-associate w/ invalid slot time setting.
-		 */
-		if (ni->ni_associd != 0 &&
-		    IEEE80211_IS_CHAN_ANYG(ic->ic_bsschan) &&
-		    ((ni->ni_capinfo ^ capinfo) & IEEE80211_CAPINFO_SHORT_SLOTTIME)) {
-			capinfomismatch(ni, wh, reassoc, resp,
-			    "slot time", capinfo);
-			return;
-		}
-		rate = ieee80211_setup_rates(ni, rates, xrates,
-				IEEE80211_F_DOSORT | IEEE80211_F_DOFRATE |
-				IEEE80211_F_DONEGO | IEEE80211_F_DODEL);
-		if (rate & IEEE80211_RATE_BASIC) {
-			ratesetmismatch(ni, wh, reassoc, resp, "basic", rate);
-			return;
-		}
-		/*
-		 * If constrained to 11g-only stations reject an
-		 * 11b-only station.  We cheat a bit here by looking
-		 * at the max negotiated xmit rate and assuming anyone
-		 * with a best rate <24Mb/s is an 11b station.
-		 */
-		if ((ic->ic_flags & IEEE80211_F_PUREG) && rate < 48) {
-			ratesetmismatch(ni, wh, reassoc, resp, "11g", rate);
-			return;
-		}
-		/* XXX enforce PUREN */
-		/* 802.11n-specific rateset handling */
-		if (IEEE80211_IS_CHAN_HT(ic->ic_curchan) && htcap != NULL) {
-			rate = ieee80211_setup_htrates(ni, htcap,
-				IEEE80211_F_DOFRATE | IEEE80211_F_DONEGO |
-				IEEE80211_F_DOBRS);
-			if (rate & IEEE80211_RATE_BASIC) {
-				/* XXX 11n-specific stat */
-				ratesetmismatch(ni, wh, reassoc, resp,
-				    "HT", rate);
-				return;
-			}
-			ieee80211_ht_node_init(ni, htcap);
-		} else if (ni->ni_flags & IEEE80211_NODE_HT)
-			ieee80211_ht_node_cleanup(ni);
-		/*
-		 * Allow AMPDU operation only with unencrypted traffic
-		 * or AES-CCM; the 11n spec only specifies these ciphers
-		 * so permitting any others is undefined and can lead
-		 * to interoperability problems.
-		 *
-		 * NB: We check for AES by looking at the GTK cipher
-		 *     since the WPA/11i specs say the PTK cipher has
-		 *     to be "as good or better".
-		 */
-		if ((ni->ni_flags & IEEE80211_NODE_HT) &&
-		    (((ic->ic_flags & IEEE80211_F_WPA) &&
-		      rsnparms.rsn_mcastcipher != IEEE80211_CIPHER_AES_CCM) ||
-		     (ic->ic_flags & (IEEE80211_F_WPA|IEEE80211_F_PRIVACY)) == IEEE80211_F_PRIVACY)) {
-			IEEE80211_NOTE(ic,
-			    IEEE80211_MSG_ASSOC | IEEE80211_MSG_11N, ni,
-			    "disallow HT use because WEP or TKIP requested, "
-			    "capinfo 0x%x mcastcipher %d", capinfo,
-			    rsnparms.rsn_mcastcipher);
-			ieee80211_ht_node_cleanup(ni);
-			ic->ic_stats.is_ht_assoc_downgrade++;
-		}
-		/*
-		 * If constrained to 11n-only stations reject legacy stations.
-		 */
-		if ((ic->ic_flags_ext & IEEE80211_FEXT_PUREN) &&
-		    (ni->ni_flags & IEEE80211_NODE_HT) == 0) {
-			htcapmismatch(ni, wh, reassoc, resp);
-			ic->ic_stats.is_ht_assoc_nohtcap++;
-			return;
-		}
-		ni->ni_rssi = rssi;
-		ni->ni_noise = noise;
-		ni->ni_rstamp = rstamp;
-		ni->ni_intval = lintval;
-		ni->ni_capinfo = capinfo;
-		ni->ni_chan = ic->ic_bsschan;
-		ni->ni_fhdwell = ic->ic_bss->ni_fhdwell;
-		ni->ni_fhindex = ic->ic_bss->ni_fhindex;
-		/*
-		 * Store the IEs.
-		 * XXX maybe better to just expand
-		 */
-		if (ieee80211_ies_init(&ni->ni_ies, sfrm, efrm - sfrm)) {
-#define	setie(_ie, _off)	ieee80211_ies_setie(ni->ni_ies, _ie, _off)
-			if (wpa != NULL) {
-				setie(wpa_ie, wpa - sfrm);
-				ni->ni_rsn = rsnparms;
-			}
-			if (rsn != NULL) {
-				setie(rsn_ie, rsn - sfrm);
-				ni->ni_rsn = rsnparms;
-			}
-			if (htcap != NULL)
-				setie(htcap_ie, htcap - sfrm);
-			if (wme != NULL) {
-				setie(wme_ie, wme - sfrm);
-				/*
-				 * Mark node as capable of QoS.
-				 */
-				ni->ni_flags |= IEEE80211_NODE_QOS;
-			} else
-				ni->ni_flags &= ~IEEE80211_NODE_QOS;
-			if (ath != NULL) {
-				setie(ath_ie, ath - sfrm);
-				/* 
-				 * Parse ATH station parameters.
-				 */
-				ieee80211_parse_ath(ni, ni->ni_ies.ath_ie);
-			} else
-				ni->ni_ath_flags = 0;
-#undef setie
-		} else {
-			ni->ni_flags &= ~IEEE80211_NODE_QOS;
-			ni->ni_ath_flags = 0;
-		}
-		ieee80211_node_join(ic, ni, resp);
-		ieee80211_deliver_l2uf(ni);
-		break;
-	}
-
-	case IEEE80211_FC0_SUBTYPE_ASSOC_RESP:
-	case IEEE80211_FC0_SUBTYPE_REASSOC_RESP: {
-		uint16_t capinfo, associd;
-		uint16_t status;
-
-		if (ic->ic_opmode != IEEE80211_M_STA ||
-		    ic->ic_state != IEEE80211_S_ASSOC) {
-			ic->ic_stats.is_rx_mgtdiscard++;
-			return;
-		}
-
-		/*
-		 * asresp frame format
-		 *	[2] capability information
-		 *	[2] status
-		 *	[2] association ID
-		 *	[tlv] supported rates
-		 *	[tlv] extended supported rates
-		 *	[tlv] WME
-		 *	[tlv] HT capabilities
-		 *	[tlv] HT info
-		 */
-		IEEE80211_VERIFY_LENGTH(efrm - frm, 6, return);
-		ni = ic->ic_bss;
-		capinfo = le16toh(*(uint16_t *)frm);
-		frm += 2;
-		status = le16toh(*(uint16_t *)frm);
-		frm += 2;
-		if (status != 0) {
-			IEEE80211_DPRINTF(ic, IEEE80211_MSG_ASSOC,
-			    "[%s] %sassoc failed (reason %d)\n",
-			    ether_sprintf(wh->i_addr2),
-			    ISREASSOC(subtype) ?  "re" : "", status);
-			if (ni != ic->ic_bss)	/* XXX never true? */
-				ni->ni_fails++;
-			ic->ic_stats.is_rx_auth_fail++;	/* XXX */
-			return;
-		}
-		associd = le16toh(*(uint16_t *)frm);
-		frm += 2;
-
-		rates = xrates = wme = htcap = htinfo = NULL;
-		while (efrm - frm > 1) {
-			IEEE80211_VERIFY_LENGTH(efrm - frm, frm[1] + 2, return);
-			switch (*frm) {
-			case IEEE80211_ELEMID_RATES:
-				rates = frm;
-				break;
-			case IEEE80211_ELEMID_XRATES:
-				xrates = frm;
-				break;
-			case IEEE80211_ELEMID_HTCAP:
-				htcap = frm;
-				break;
-			case IEEE80211_ELEMID_HTINFO:
-				htinfo = frm;
-				break;
-			case IEEE80211_ELEMID_VENDOR:
-				if (iswmeoui(frm))
-					wme = frm;
-				else if (ic->ic_flags_ext & IEEE80211_FEXT_HTCOMPAT) {
-					/*
-					 * Accept pre-draft HT ie's if the
-					 * standard ones have not been seen.
-					 */
-					if (ishtcapoui(frm)) {
-						if (htcap == NULL)
-							htcap = frm;
-					} else if (ishtinfooui(frm)) {
-						if (htinfo == NULL)
-							htcap = frm;
-					}
-				}
-				/* XXX Atheros OUI support */
-				break;
-			}
-			frm += frm[1] + 2;
-		}
-
-		IEEE80211_VERIFY_ELEMENT(rates, IEEE80211_RATE_MAXSIZE);
-		if (xrates != NULL)
-			IEEE80211_VERIFY_ELEMENT(xrates,
-				IEEE80211_RATE_MAXSIZE - rates[1]);
-		rate = ieee80211_setup_rates(ni, rates, xrates,
-				IEEE80211_F_JOIN |
-				IEEE80211_F_DOSORT | IEEE80211_F_DOFRATE |
-				IEEE80211_F_DONEGO | IEEE80211_F_DODEL);
-		if (rate & IEEE80211_RATE_BASIC) {
-			IEEE80211_DPRINTF(ic, IEEE80211_MSG_ASSOC,
-			    "[%s] %sassoc failed (rate set mismatch)\n",
-			    ether_sprintf(wh->i_addr2),
-			    ISREASSOC(subtype) ?  "re" : "");
-			if (ni != ic->ic_bss)	/* XXX never true? */
-				ni->ni_fails++;
-			ic->ic_stats.is_rx_assoc_norate++;
-			ieee80211_new_state(ic, IEEE80211_S_SCAN,
-			    IEEE80211_SCAN_FAIL_STATUS);
-			return;
-		}
-
-		ni->ni_capinfo = capinfo;
-		ni->ni_associd = associd;
-		if (wme != NULL &&
-		    ieee80211_parse_wmeparams(ic, wme, wh) >= 0) {
-			ni->ni_flags |= IEEE80211_NODE_QOS;
-			ieee80211_wme_updateparams(ic);
-		} else
-			ni->ni_flags &= ~IEEE80211_NODE_QOS;
-		/*
-		 * Setup HT state according to the negotiation.
-		 */
-		if ((ic->ic_htcaps & IEEE80211_HTC_HT) &&
-		    htcap != NULL && htinfo != NULL) {
-			ieee80211_ht_node_init(ni, htcap);
-			ieee80211_parse_htinfo(ni, htinfo);
-			ieee80211_setup_htrates(ni,
-			    htcap, IEEE80211_F_JOIN | IEEE80211_F_DOBRS);
-			ieee80211_setup_basic_htrates(ni, htinfo);
-			if (ni->ni_chan != ic->ic_bsschan) {
-				/*
-				 * Channel has been adjusted based on
-				 * negotiated HT parameters; force the
-				 * channel state to follow.
-				 */
-				ieee80211_setbsschan(ic, ni->ni_chan);
-			}
-		}
-		/*
-		 * Configure state now that we are associated.
-		 *
-		 * XXX may need different/additional driver callbacks?
-		 */
-		if (IEEE80211_IS_CHAN_A(ic->ic_curchan) ||
-		    (ni->ni_capinfo & IEEE80211_CAPINFO_SHORT_PREAMBLE)) {
-			ic->ic_flags |= IEEE80211_F_SHPREAMBLE;
-			ic->ic_flags &= ~IEEE80211_F_USEBARKER;
-		} else {
-			ic->ic_flags &= ~IEEE80211_F_SHPREAMBLE;
-			ic->ic_flags |= IEEE80211_F_USEBARKER;
-		}
-		ieee80211_set_shortslottime(ic,
-			IEEE80211_IS_CHAN_A(ic->ic_curchan) ||
-			(ni->ni_capinfo & IEEE80211_CAPINFO_SHORT_SLOTTIME));
-		/*
-		 * Honor ERP protection.
-		 *
-		 * NB: ni_erp should zero for non-11g operation.
-		 */
-		if (IEEE80211_IS_CHAN_ANYG(ic->ic_curchan) &&
-		    (ni->ni_erp & IEEE80211_ERP_USE_PROTECTION))
-			ic->ic_flags |= IEEE80211_F_USEPROT;
-		else
-			ic->ic_flags &= ~IEEE80211_F_USEPROT;
-		IEEE80211_DPRINTF(ic, IEEE80211_MSG_ASSOC,
-		    "[%s] %sassoc success: %s preamble, %s slot time%s%s%s%s\n",
-		    ether_sprintf(wh->i_addr2),
-		    ISREASSOC(subtype) ? "re" : "",
-		    ic->ic_flags&IEEE80211_F_SHPREAMBLE ? "short" : "long",
-		    ic->ic_flags&IEEE80211_F_SHSLOT ? "short" : "long",
-		    ic->ic_flags&IEEE80211_F_USEPROT ? ", protection" : "",
-		    ni->ni_flags & IEEE80211_NODE_QOS ? ", QoS" : "",
-		    ni->ni_flags & IEEE80211_NODE_HT ?
-			(ni->ni_chw == 20 ? ", HT20" : ", HT40") : "",
-		    ni->ni_flags & IEEE80211_NODE_AMPDU ? " (+AMPDU)" : "",
-		    IEEE80211_ATH_CAP(ic, ni, IEEE80211_NODE_FF) ?
-			", fast-frames" : "",
-		    IEEE80211_ATH_CAP(ic, ni, IEEE80211_NODE_TURBOP) ?
-			", turbo" : ""
-		);
-		ieee80211_new_state(ic, IEEE80211_S_RUN, subtype);
-		break;
-	}
-
-	case IEEE80211_FC0_SUBTYPE_DEAUTH: {
-		uint16_t reason;
-
-		if (ic->ic_state == IEEE80211_S_SCAN) {
-			ic->ic_stats.is_rx_mgtdiscard++;
-			return;
-		}
-		/*
-		 * deauth frame format
-		 *	[2] reason
-		 */
-		IEEE80211_VERIFY_LENGTH(efrm - frm, 2, return);
-		reason = le16toh(*(uint16_t *)frm);
-		ic->ic_stats.is_rx_deauth++;
-		IEEE80211_NODE_STAT(ni, rx_deauth);
-
-		if (!IEEE80211_ADDR_EQ(wh->i_addr1, ic->ic_myaddr)) {
-			/* NB: can happen when in promiscuous mode */
-			ic->ic_stats.is_rx_mgtdiscard++;
-			break;
-		}
-		IEEE80211_DPRINTF(ic, IEEE80211_MSG_AUTH,
-		    "[%s] recv deauthenticate (reason %d)\n",
-		    ether_sprintf(ni->ni_macaddr), reason);
-		switch (ic->ic_opmode) {
-		case IEEE80211_M_STA:
-			ieee80211_new_state(ic, IEEE80211_S_AUTH,
-			    (reason << 8) | IEEE80211_FC0_SUBTYPE_DEAUTH);
-			break;
-		case IEEE80211_M_HOSTAP:
-			if (ni != ic->ic_bss)
-				ieee80211_node_leave(ic, ni);
-			break;
-		default:
-			ic->ic_stats.is_rx_mgtdiscard++;
-			break;
-		}
-		break;
-	}
-
-	case IEEE80211_FC0_SUBTYPE_DISASSOC: {
-		uint16_t reason;
-
-		if (ic->ic_state != IEEE80211_S_RUN &&
-		    ic->ic_state != IEEE80211_S_ASSOC &&
-		    ic->ic_state != IEEE80211_S_AUTH) {
-			ic->ic_stats.is_rx_mgtdiscard++;
-			return;
-		}
-		/*
-		 * disassoc frame format
-		 *	[2] reason
-		 */
-		IEEE80211_VERIFY_LENGTH(efrm - frm, 2, return);
-		reason = le16toh(*(uint16_t *)frm);
-		ic->ic_stats.is_rx_disassoc++;
-		IEEE80211_NODE_STAT(ni, rx_disassoc);
-
-		if (!IEEE80211_ADDR_EQ(wh->i_addr1, ic->ic_myaddr)) {
-			/* NB: can happen when in promiscuous mode */
-			ic->ic_stats.is_rx_mgtdiscard++;
-			break;
-		}
-		IEEE80211_DPRINTF(ic, IEEE80211_MSG_ASSOC,
-		    "[%s] recv disassociate (reason %d)\n",
-		    ether_sprintf(ni->ni_macaddr), reason);
-		switch (ic->ic_opmode) {
-		case IEEE80211_M_STA:
-			ieee80211_new_state(ic, IEEE80211_S_ASSOC, 0);
-=======
 	uint8_t *frm, *efrm;
 
 	/*
@@ -2416,7 +771,6 @@
 			IEEE80211_VERIFY_LENGTH(efrm - frm,
 			    sizeof(struct ieee80211_action_ba_addbarequest),
 			    return EINVAL);
->>>>>>> 3569e353
 			break;
 		case IEEE80211_ACTION_BA_ADDBA_RESPONSE:
 			IEEE80211_VERIFY_LENGTH(efrm - frm,
@@ -2445,95 +799,7 @@
 		}
 		break;
 	}
-<<<<<<< HEAD
-
-	default:
-		IEEE80211_DISCARD(ic, IEEE80211_MSG_ANY,
-		     wh, "mgt", "subtype 0x%x not handled", subtype);
-		ic->ic_stats.is_rx_badsubtype++;
-		break;
-	}
-#undef ISREASSOC
-#undef ISPROBE
-}
-#undef IEEE80211_VERIFY_LENGTH
-#undef IEEE80211_VERIFY_ELEMENT
-
-/*
- * Process a received ps-poll frame.
- */
-static void
-ieee80211_recv_pspoll(struct ieee80211com *ic,
-	struct ieee80211_node *ni, struct mbuf *m0)
-{
-	struct ieee80211_frame_min *wh;
-	struct mbuf *m;
-	uint16_t aid;
-	int qlen;
-
-	wh = mtod(m0, struct ieee80211_frame_min *);
-	if (ni->ni_associd == 0) {
-		IEEE80211_DISCARD(ic, IEEE80211_MSG_POWER | IEEE80211_MSG_DEBUG,
-		    (struct ieee80211_frame *) wh, "ps-poll",
-		    "%s", "unassociated station");
-		ic->ic_stats.is_ps_unassoc++;
-		IEEE80211_SEND_MGMT(ic, ni, IEEE80211_FC0_SUBTYPE_DEAUTH,
-			IEEE80211_REASON_NOT_ASSOCED);
-		return;
-	}
-
-	aid = le16toh(*(uint16_t *)wh->i_dur);
-	if (aid != ni->ni_associd) {
-		IEEE80211_DISCARD(ic, IEEE80211_MSG_POWER | IEEE80211_MSG_DEBUG,
-		    (struct ieee80211_frame *) wh, "ps-poll",
-		    "aid mismatch: sta aid 0x%x poll aid 0x%x",
-		    ni->ni_associd, aid);
-		ic->ic_stats.is_ps_badaid++;
-		/*
-		 * NB: We used to deauth the station but it turns out
-		 * the Blackberry Curve 8230 (and perhaps other devices) 
-		 * sometimes send the wrong AID when WME is negotiated.
-		 * Being more lenient here seems ok as we already check
-		 * the station is associated and we only return frames
-		 * queued for the station (i.e. we don't use the AID).
-		 */
-		return;
-	}
-
-	/* Okay, take the first queued packet and put it out... */
-	IEEE80211_NODE_SAVEQ_DEQUEUE(ni, m, qlen);
-	if (m == NULL) {
-		IEEE80211_DPRINTF(ic, IEEE80211_MSG_POWER,
-		    "[%s] recv ps-poll, but queue empty\n",
-		    ether_sprintf(wh->i_addr2));
-		ieee80211_send_nulldata(ieee80211_ref_node(ni));
-		ic->ic_stats.is_ps_qempty++;	/* XXX node stat */
-		if (ic->ic_set_tim != NULL)
-			ic->ic_set_tim(ni, 0);	/* just in case */
-		return;
-	}
-	/* 
-	 * If there are more packets, set the more packets bit
-	 * in the packet dispatched to the station; otherwise
-	 * turn off the TIM bit.
-	 */
-	if (qlen != 0) {
-		IEEE80211_DPRINTF(ic, IEEE80211_MSG_POWER,
-		    "[%s] recv ps-poll, send packet, %u still queued\n",
-		    ether_sprintf(ni->ni_macaddr), qlen);
-		m->m_flags |= M_MORE_DATA;
-	} else {
-		IEEE80211_DPRINTF(ic, IEEE80211_MSG_POWER,
-		    "[%s] recv ps-poll, send packet, queue empty\n",
-		    ether_sprintf(ni->ni_macaddr));
-		if (ic->ic_set_tim != NULL)
-			ic->ic_set_tim(ni, 0);
-	}
-	m->m_flags |= M_PWR_SAV;		/* bypass PS handling */
-	IF_ENQUEUE(&ic->ic_ifp->if_snd, m);
-=======
 	return 0;
->>>>>>> 3569e353
 }
 
 #ifdef IEEE80211_DEBUG
@@ -2541,11 +807,7 @@
  * Debugging support.
  */
 void
-<<<<<<< HEAD
-ieee80211_ssid_mismatch(struct ieee80211com *ic, const char *tag,
-=======
 ieee80211_ssid_mismatch(struct ieee80211vap *vap, const char *tag,
->>>>>>> 3569e353
 	uint8_t mac[IEEE80211_ADDR_LEN], uint8_t *ssid)
 {
 	printf("[%s] discard %s frame, ssid mismatch: ",
