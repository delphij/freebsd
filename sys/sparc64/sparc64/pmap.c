--- conflicted
+++ resolved
@@ -179,11 +179,6 @@
 extern int tl1_immu_miss_patch_tsb_2[];
 extern int tl1_immu_miss_patch_tsb_mask_1[];
 extern int tl1_immu_miss_patch_tsb_mask_2[];
-
-/*
- * MD page read/write lock.
- */
-struct rwlock md_page_rwlock;
 
 /*
  * If user pmap is processed with pmap_remove and with pmap_remove and the
@@ -683,11 +678,6 @@
 	rw_init(&tte_list_global_lock, "tte list global");
 
 	/*
-	 * Initialize the MD page lock.
-	 */
-	rw_init(&md_page_rwlock, "MD page");
-
-	/*
 	 * Flush all non-locked TLB entries possibly left over by the
 	 * firmware.
 	 */
@@ -897,11 +887,7 @@
 	struct tte *tp;
 	int color;
 
-<<<<<<< HEAD
-	MDPAGE_ASSERT_WLOCKED();
-=======
 	rw_assert(&tte_list_global_lock, RA_WLOCKED);
->>>>>>> 93f33aca
 	KASSERT((m->flags & PG_FICTITIOUS) == 0,
 	    ("pmap_cache_enter: fake page"));
 	PMAP_STATS_INC(pmap_ncache_enter);
@@ -976,11 +962,7 @@
 	struct tte *tp;
 	int color;
 
-<<<<<<< HEAD
-	MDPAGE_ASSERT_WLOCKED();
-=======
 	rw_assert(&tte_list_global_lock, RA_WLOCKED);
->>>>>>> 93f33aca
 	CTR3(KTR_PMAP, "pmap_cache_remove: m=%p va=%#lx c=%d", m, va,
 	    m->md.colors[DCACHE_COLOR(va)]);
 	KASSERT((m->flags & PG_FICTITIOUS) == 0,
@@ -1055,11 +1037,7 @@
 	vm_page_t om;
 	u_long data;
 
-<<<<<<< HEAD
-	MDPAGE_ASSERT_WLOCKED();
-=======
 	rw_assert(&tte_list_global_lock, RA_WLOCKED);
->>>>>>> 93f33aca
 	PMAP_STATS_INC(pmap_nkenter);
 	tp = tsb_kvtotte(va);
 	CTR4(KTR_PMAP, "pmap_kenter: va=%#lx pa=%#lx tp=%p data=%#lx",
@@ -1121,11 +1099,7 @@
 	struct tte *tp;
 	vm_page_t m;
 
-<<<<<<< HEAD
-	MDPAGE_ASSERT_WLOCKED();
-=======
 	rw_assert(&tte_list_global_lock, RA_WLOCKED);
->>>>>>> 93f33aca
 	PMAP_STATS_INC(pmap_nkremove);
 	tp = tsb_kvtotte(va);
 	CTR3(KTR_PMAP, "pmap_kremove: va=%#lx tp=%p data=%#lx", va, tp,
@@ -1179,21 +1153,13 @@
 
 	PMAP_STATS_INC(pmap_nqenter);
 	va = sva;
-<<<<<<< HEAD
-	MDPAGE_WLOCK();
-=======
 	rw_wlock(&tte_list_global_lock);
->>>>>>> 93f33aca
 	while (count-- > 0) {
 		pmap_kenter(va, *m);
 		va += PAGE_SIZE;
 		m++;
 	}
-<<<<<<< HEAD
-	MDPAGE_WUNLOCK();
-=======
 	rw_wunlock(&tte_list_global_lock);
->>>>>>> 93f33aca
 	tlb_range_demap(kernel_pmap, sva, va);
 }
 
@@ -1208,20 +1174,12 @@
 
 	PMAP_STATS_INC(pmap_nqremove);
 	va = sva;
-<<<<<<< HEAD
-	MDPAGE_WLOCK();
-=======
 	rw_wlock(&tte_list_global_lock);
->>>>>>> 93f33aca
 	while (count-- > 0) {
 		pmap_kremove(va);
 		va += PAGE_SIZE;
 	}
-<<<<<<< HEAD
-	MDPAGE_WUNLOCK();
-=======
 	rw_wunlock(&tte_list_global_lock);
->>>>>>> 93f33aca
 	tlb_range_demap(kernel_pmap, sva, va);
 }
 
@@ -1369,11 +1327,7 @@
 	vm_page_t m;
 	u_long data;
 
-<<<<<<< HEAD
-	MDPAGE_ASSERT_WLOCKED();
-=======
 	rw_assert(&tte_list_global_lock, RA_WLOCKED);
->>>>>>> 93f33aca
 	data = atomic_readandclear_long(&tp->tte_data);
 	if ((data & TD_FAKE) == 0) {
 		m = PHYS_TO_VM_PAGE(TD_PA(data));
@@ -1410,11 +1364,7 @@
 	    pm->pm_context[curcpu], start, end);
 	if (PMAP_REMOVE_DONE(pm))
 		return;
-<<<<<<< HEAD
-	MDPAGE_WLOCK();
-=======
 	rw_wlock(&tte_list_global_lock);
->>>>>>> 93f33aca
 	PMAP_LOCK(pm);
 	if (end - start > PMAP_TSB_THRESH) {
 		tsb_foreach(pm, NULL, start, end, pmap_remove_tte);
@@ -1427,11 +1377,7 @@
 		tlb_range_demap(pm, start, end - 1);
 	}
 	PMAP_UNLOCK(pm);
-<<<<<<< HEAD
-	MDPAGE_WUNLOCK();
-=======
 	rw_wunlock(&tte_list_global_lock);
->>>>>>> 93f33aca
 }
 
 void
@@ -1444,11 +1390,7 @@
 
 	KASSERT((m->oflags & VPO_UNMANAGED) == 0,
 	    ("pmap_remove_all: page %p is not managed", m));
-<<<<<<< HEAD
-	MDPAGE_WLOCK();
-=======
 	rw_wlock(&tte_list_global_lock);
->>>>>>> 93f33aca
 	for (tp = TAILQ_FIRST(&m->md.tte_list); tp != NULL; tp = tpn) {
 		tpn = TAILQ_NEXT(tp, tte_link);
 		if ((tp->tte_data & TD_PV) == 0)
@@ -1470,12 +1412,8 @@
 		TTE_ZERO(tp);
 		PMAP_UNLOCK(pm);
 	}
-	MDPAGE_WUNLOCK();
 	vm_page_aflag_clear(m, PGA_WRITEABLE);
-<<<<<<< HEAD
-=======
 	rw_wunlock(&tte_list_global_lock);
->>>>>>> 93f33aca
 }
 
 static int
@@ -1537,18 +1475,11 @@
     vm_prot_t prot, boolean_t wired)
 {
 
-<<<<<<< HEAD
-	MDPAGE_WLOCK();
-	PMAP_LOCK(pm);
-	pmap_enter_locked(pm, va, m, prot, wired);
-=======
 	rw_wlock(&tte_list_global_lock);
 	PMAP_LOCK(pm);
 	pmap_enter_locked(pm, va, m, prot, wired);
 	rw_wunlock(&tte_list_global_lock);
->>>>>>> 93f33aca
 	PMAP_UNLOCK(pm);
-	MDPAGE_WUNLOCK();
 }
 
 /*
@@ -1567,11 +1498,7 @@
 	vm_page_t real;
 	u_long data;
 
-<<<<<<< HEAD
-	MDPAGE_ASSERT_WLOCKED();
-=======
 	rw_assert(&tte_list_global_lock, RA_WLOCKED);
->>>>>>> 93f33aca
 	PMAP_LOCK_ASSERT(pm, MA_OWNED);
 	KASSERT((m->oflags & (VPO_UNMANAGED | VPO_BUSY)) != 0 ||
 	    VM_OBJECT_LOCKED(m->object),
@@ -1714,43 +1641,27 @@
 
 	psize = atop(end - start);
 	m = m_start;
-<<<<<<< HEAD
-	MDPAGE_WLOCK();
-=======
 	rw_wlock(&tte_list_global_lock);
->>>>>>> 93f33aca
 	PMAP_LOCK(pm);
 	while (m != NULL && (diff = m->pindex - m_start->pindex) < psize) {
 		pmap_enter_locked(pm, start + ptoa(diff), m, prot &
 		    (VM_PROT_READ | VM_PROT_EXECUTE), FALSE);
 		m = TAILQ_NEXT(m, listq);
 	}
-<<<<<<< HEAD
-=======
 	rw_wunlock(&tte_list_global_lock);
->>>>>>> 93f33aca
 	PMAP_UNLOCK(pm);
-	MDPAGE_WUNLOCK();
 }
 
 void
 pmap_enter_quick(pmap_t pm, vm_offset_t va, vm_page_t m, vm_prot_t prot)
 {
 
-<<<<<<< HEAD
-	MDPAGE_WLOCK();
-	PMAP_LOCK(pm);
-	pmap_enter_locked(pm, va, m, prot & (VM_PROT_READ | VM_PROT_EXECUTE),
-	    FALSE);
-=======
 	rw_wlock(&tte_list_global_lock);
 	PMAP_LOCK(pm);
 	pmap_enter_locked(pm, va, m, prot & (VM_PROT_READ | VM_PROT_EXECUTE),
 	    FALSE);
 	rw_wunlock(&tte_list_global_lock);
->>>>>>> 93f33aca
 	PMAP_UNLOCK(pm);
-	MDPAGE_WUNLOCK();
 }
 
 void
@@ -1795,8 +1706,6 @@
 	vm_page_t m;
 	u_long data;
 
-	MDPAGE_ASSERT_WLOCKED();
-
 	if ((tp->tte_data & TD_FAKE) != 0)
 		return (1);
 	if (tsb_tte_lookup(dst_pmap, va) == NULL) {
@@ -1817,11 +1726,7 @@
 
 	if (dst_addr != src_addr)
 		return;
-<<<<<<< HEAD
-	MDPAGE_WLOCK();
-=======
 	rw_wlock(&tte_list_global_lock);
->>>>>>> 93f33aca
 	if (dst_pmap < src_pmap) {
 		PMAP_LOCK(dst_pmap);
 		PMAP_LOCK(src_pmap);
@@ -1839,13 +1744,9 @@
 				pmap_copy_tte(src_pmap, dst_pmap, tp, va);
 		tlb_range_demap(dst_pmap, src_addr, src_addr + len - 1);
 	}
-<<<<<<< HEAD
-=======
 	rw_wunlock(&tte_list_global_lock);
->>>>>>> 93f33aca
 	PMAP_UNLOCK(src_pmap);
 	PMAP_UNLOCK(dst_pmap);
-	MDPAGE_WUNLOCK();
 }
 
 void
@@ -2042,11 +1943,7 @@
 	    ("pmap_page_exists_quick: page %p is not managed", m));
 	loops = 0;
 	rv = FALSE;
-<<<<<<< HEAD
-	MDPAGE_RLOCK();
-=======
 	rw_wlock(&tte_list_global_lock);
->>>>>>> 93f33aca
 	TAILQ_FOREACH(tp, &m->md.tte_list, tte_link) {
 		if ((tp->tte_data & TD_PV) == 0)
 			continue;
@@ -2057,11 +1954,7 @@
 		if (++loops >= 16)
 			break;
 	}
-<<<<<<< HEAD
-	MDPAGE_RUNLOCK();
-=======
 	rw_wunlock(&tte_list_global_lock);
->>>>>>> 93f33aca
 	return (rv);
 }
 
@@ -2078,19 +1971,11 @@
 	count = 0;
 	if ((m->oflags & VPO_UNMANAGED) != 0)
 		return (count);
-<<<<<<< HEAD
-	MDPAGE_RLOCK();
-	TAILQ_FOREACH(tp, &m->md.tte_list, tte_link)
-		if ((tp->tte_data & (TD_PV | TD_WIRED)) == (TD_PV | TD_WIRED))
-			count++;
-	MDPAGE_RUNLOCK();
-=======
 	rw_wlock(&tte_list_global_lock);
 	TAILQ_FOREACH(tp, &m->md.tte_list, tte_link)
 		if ((tp->tte_data & (TD_PV | TD_WIRED)) == (TD_PV | TD_WIRED))
 			count++;
 	rw_wunlock(&tte_list_global_lock);
->>>>>>> 93f33aca
 	return (count);
 }
 
@@ -2117,21 +2002,13 @@
 	rv = FALSE;
 	if ((m->oflags & VPO_UNMANAGED) != 0)
 		return (rv);
-<<<<<<< HEAD
-	MDPAGE_RLOCK();
-=======
 	rw_wlock(&tte_list_global_lock);
->>>>>>> 93f33aca
 	TAILQ_FOREACH(tp, &m->md.tte_list, tte_link)
 		if ((tp->tte_data & TD_PV) != 0) {
 			rv = TRUE;
 			break;
 		}
-<<<<<<< HEAD
-	MDPAGE_RUNLOCK();
-=======
 	rw_wunlock(&tte_list_global_lock);
->>>>>>> 93f33aca
 	return (rv);
 }
 
@@ -2157,11 +2034,7 @@
 	KASSERT((m->oflags & VPO_UNMANAGED) == 0,
 	    ("pmap_ts_referenced: page %p is not managed", m));
 	count = 0;
-<<<<<<< HEAD
-	MDPAGE_WLOCK();
-=======
 	rw_wlock(&tte_list_global_lock);
->>>>>>> 93f33aca
 	if ((tp = TAILQ_FIRST(&m->md.tte_list)) != NULL) {
 		tpf = tp;
 		do {
@@ -2175,11 +2048,7 @@
 				break;
 		} while ((tp = tpn) != NULL && tp != tpf);
 	}
-<<<<<<< HEAD
-	MDPAGE_WUNLOCK();
-=======
 	rw_wunlock(&tte_list_global_lock);
->>>>>>> 93f33aca
 	return (count);
 }
 
@@ -2187,7 +2056,6 @@
 pmap_is_modified(vm_page_t m)
 {
 	struct tte *tp;
-	pmap_t pmap;
 	boolean_t rv;
 
 	KASSERT((m->oflags & VPO_UNMANAGED) == 0,
@@ -2203,27 +2071,16 @@
 	if ((m->oflags & VPO_BUSY) == 0 &&
 	    (m->aflags & PGA_WRITEABLE) == 0)
 		return (rv);
-<<<<<<< HEAD
-	MDPAGE_RLOCK();
-=======
 	rw_wlock(&tte_list_global_lock);
->>>>>>> 93f33aca
 	TAILQ_FOREACH(tp, &m->md.tte_list, tte_link) {
 		if ((tp->tte_data & TD_PV) == 0)
 			continue;
-		pmap = TTE_GET_PMAP(tp);
-		PMAP_LOCK(pmap);
-		if ((tp->tte_data & TD_W) != 0)
+		if ((tp->tte_data & TD_W) != 0) {
 			rv = TRUE;
-		PMAP_UNLOCK(pmap);
-		if (rv)
 			break;
-	}
-<<<<<<< HEAD
-	MDPAGE_RUNLOCK();
-=======
+		}
+	}
 	rw_wunlock(&tte_list_global_lock);
->>>>>>> 93f33aca
 	return (rv);
 }
 
@@ -2257,11 +2114,7 @@
 	KASSERT((m->oflags & VPO_UNMANAGED) == 0,
 	    ("pmap_is_referenced: page %p is not managed", m));
 	rv = FALSE;
-<<<<<<< HEAD
-	MDPAGE_RLOCK();
-=======
 	rw_wlock(&tte_list_global_lock);
->>>>>>> 93f33aca
 	TAILQ_FOREACH(tp, &m->md.tte_list, tte_link) {
 		if ((tp->tte_data & TD_PV) == 0)
 			continue;
@@ -2270,11 +2123,7 @@
 			break;
 		}
 	}
-<<<<<<< HEAD
-	MDPAGE_RUNLOCK();
-=======
 	rw_wunlock(&tte_list_global_lock);
->>>>>>> 93f33aca
 	return (rv);
 }
 
@@ -2297,11 +2146,7 @@
 	 */
 	if ((m->aflags & PGA_WRITEABLE) == 0)
 		return;
-<<<<<<< HEAD
-	MDPAGE_RLOCK();
-=======
 	rw_wlock(&tte_list_global_lock);
->>>>>>> 93f33aca
 	TAILQ_FOREACH(tp, &m->md.tte_list, tte_link) {
 		if ((tp->tte_data & TD_PV) == 0)
 			continue;
@@ -2309,11 +2154,7 @@
 		if ((data & TD_W) != 0)
 			tlb_page_demap(TTE_GET_PMAP(tp), TTE_GET_VA(tp));
 	}
-<<<<<<< HEAD
-	MDPAGE_RUNLOCK();
-=======
 	rw_wunlock(&tte_list_global_lock);
->>>>>>> 93f33aca
 }
 
 void
@@ -2324,11 +2165,7 @@
 
 	KASSERT((m->oflags & VPO_UNMANAGED) == 0,
 	    ("pmap_clear_reference: page %p is not managed", m));
-<<<<<<< HEAD
-	MDPAGE_RLOCK();
-=======
 	rw_wlock(&tte_list_global_lock);
->>>>>>> 93f33aca
 	TAILQ_FOREACH(tp, &m->md.tte_list, tte_link) {
 		if ((tp->tte_data & TD_PV) == 0)
 			continue;
@@ -2336,18 +2173,13 @@
 		if ((data & TD_REF) != 0)
 			tlb_page_demap(TTE_GET_PMAP(tp), TTE_GET_VA(tp));
 	}
-<<<<<<< HEAD
-	MDPAGE_RUNLOCK();
-=======
 	rw_wunlock(&tte_list_global_lock);
->>>>>>> 93f33aca
 }
 
 void
 pmap_remove_write(vm_page_t m)
 {
 	struct tte *tp;
-	pmap_t pmap;
 	u_long data;
 
 	KASSERT((m->oflags & VPO_UNMANAGED) == 0,
@@ -2362,29 +2194,18 @@
 	if ((m->oflags & VPO_BUSY) == 0 &&
 	    (m->aflags & PGA_WRITEABLE) == 0)
 		return;
-<<<<<<< HEAD
-	MDPAGE_RLOCK();
-=======
 	rw_wlock(&tte_list_global_lock);
->>>>>>> 93f33aca
 	TAILQ_FOREACH(tp, &m->md.tte_list, tte_link) {
 		if ((tp->tte_data & TD_PV) == 0)
 			continue;
-		pmap = TTE_GET_PMAP(tp);
-		PMAP_LOCK(pmap);
 		data = atomic_clear_long(&tp->tte_data, TD_SW | TD_W);
 		if ((data & TD_W) != 0) {
 			vm_page_dirty(m);
-			tlb_page_demap(pmap, TTE_GET_VA(tp));
+			tlb_page_demap(TTE_GET_PMAP(tp), TTE_GET_VA(tp));
 		}
-		PMAP_UNLOCK(pmap);
-	}
-	MDPAGE_RUNLOCK();
+	}
 	vm_page_aflag_clear(m, PGA_WRITEABLE);
-<<<<<<< HEAD
-=======
 	rw_wunlock(&tte_list_global_lock);
->>>>>>> 93f33aca
 }
 
 int
