--- conflicted
+++ resolved
@@ -115,15 +115,10 @@
 #define CTL_AUTO_START	0x100
 
 #ifdef _KERNEL
-<<<<<<< HEAD
+#include <sys/linker_set.h>
+
 #define SYSCTL_HANDLER_ARGS struct sysctl_oid *oidp, void *arg1,	\
 	intptr_t arg2, struct sysctl_req *req
-=======
-#include <sys/linker_set.h>
-
-#define SYSCTL_HANDLER_ARGS struct sysctl_oid *oidp, void *arg1, int arg2, \
-	struct sysctl_req *req
->>>>>>> 30249d7b
 
 /* definitions for sysctl_req 'lock' member */
 #define	REQ_UNWIRED	1
